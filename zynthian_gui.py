#!/usr/bin/python3
# -*- coding: utf-8 -*-
#******************************************************************************
# ZYNTHIAN PROJECT: Zynthian GUI
#
# Main Class and Program for Zynthian GUI
#
# Copyright (C) 2015-2022 Fernando Moyano <jofemodo@zynthian.org>
#
#******************************************************************************
#
# This program is free software; you can redistribute it and/or
# modify it under the terms of the GNU General Public License as
# published by the Free Software Foundation; either version 2 of
# the License, or any later version.
#
# This program is distributed in the hope that it will be useful,
# but WITHOUT ANY WARRANTY; without even the implied warranty of
# MERCHANTABILITY or FITNESS FOR A PARTICULAR PURPOSE. See the
# GNU General Public License for more details.
#
# For a full copy of the GNU General Public License see the LICENSE.txt file.
#
#******************************************************************************

import os
import sys
import copy
import liblo
import ctypes
import signal
import logging
import importlib
import threading
import rpi_ws281x
from time import sleep
from pathlib import Path
from time import monotonic
from os.path import isfile
from glob import glob
from datetime import datetime
from threading  import Thread, Lock
from subprocess import check_output


# Zynthian specific modules
import zynconf
import zynautoconnect
from zyncoder.zyncore import lib_zyncore
from zynlibs.zynmixer import zynmixer
from zynlibs.zynaudioplayer import zynaudioplayer
from zynlibs.zynseq import zynseq

from zyngine import zynthian_zcmidi
from zyngine import zynthian_midi_filter

from zyngui import zynthian_gui_config
from zyngui import zynthian_gui_keyboard
from zyngui.zynthian_gui_info import zynthian_gui_info
from zyngui.zynthian_gui_option import zynthian_gui_option
from zyngui.zynthian_gui_admin import zynthian_gui_admin
from zyngui.zynthian_gui_snapshot import zynthian_gui_snapshot
from zyngui.zynthian_gui_layer import zynthian_gui_layer
from zyngui.zynthian_gui_layer_options import zynthian_gui_layer_options
from zyngui.zynthian_gui_sublayer_options import zynthian_gui_sublayer_options
from zyngui.zynthian_gui_engine import zynthian_gui_engine
from zyngui.zynthian_gui_midi_chan import zynthian_gui_midi_chan
from zyngui.zynthian_gui_midi_cc import zynthian_gui_midi_cc
from zyngui.zynthian_gui_midi_prog import zynthian_gui_midi_prog
from zyngui.zynthian_gui_midi_key_range import zynthian_gui_midi_key_range
from zyngui.zynthian_gui_audio_out import zynthian_gui_audio_out
from zyngui.zynthian_gui_midi_out import zynthian_gui_midi_out
from zyngui.zynthian_gui_audio_in import zynthian_gui_audio_in
from zyngui.zynthian_gui_bank import zynthian_gui_bank
from zyngui.zynthian_gui_preset import zynthian_gui_preset
from zyngui.zynthian_gui_control import zynthian_gui_control
from zyngui.zynthian_gui_control_xy import zynthian_gui_control_xy
from zyngui.zynthian_gui_midi_profile import zynthian_gui_midi_profile
from zyngui.zynthian_gui_zs3_learn import zynthian_gui_zs3_learn
from zyngui.zynthian_gui_zs3_options import zynthian_gui_zs3_options
from zyngui.zynthian_gui_confirm import zynthian_gui_confirm
from zyngui.zynthian_gui_keybinding import zynthian_gui_keybinding
from zyngui.zynthian_gui_main import zynthian_gui_main
from zyngui.zynthian_audio_recorder import zynthian_audio_recorder
from zyngui.zynthian_gui_midi_recorder import zynthian_gui_midi_recorder
#from zyngui.zynthian_gui_stepsequencer import zynthian_gui_stepsequencer
from zyngui.zynthian_gui_zynpad import zynthian_gui_zynpad
from zyngui.zynthian_gui_arranger import zynthian_gui_arranger
from zyngui.zynthian_gui_patterneditor import zynthian_gui_patterneditor
from zyngui.zynthian_gui_mixer import zynthian_gui_mixer
from zyngui.zynthian_gui_touchscreen_calibration import zynthian_gui_touchscreen_calibration

MIXER_MAIN_CHANNEL = 256 #TODO This constant should go somewhere else

#-------------------------------------------------------------------------------
# Zynthian Main GUI Class
#-------------------------------------------------------------------------------

class zynthian_gui:

	SCREEN_HMODE_NONE = 0
	SCREEN_HMODE_ADD = 1
	SCREEN_HMODE_REPLACE = 2
	SCREEN_HMODE_RESET = 3

	note2cuia = {
		"0": "POWER_OFF",
		"1": "REBOOT",
		"2": "RESTART_UI",
		"3": "RELOAD_MIDI_CONFIG",
		"4": "RELOAD_KEY_BINDING",
		"5": "LAST_STATE_ACTION",
		"6": "EXIT_UI",

		"10": "ALL_NOTES_OFF",
		"11": "ALL_SOUNDS_OFF",
		"12": "ALL_OFF",

		"23": "TOGGLE_AUDIO_RECORD",
		"24": "START_AUDIO_RECORD",
		"25": "STOP_AUDIO_RECORD",
		"26": "TOGGLE_AUDIO_PLAY",
		"27": "START_AUDIO_PLAY",
		"28": "STOP_AUDIO_PLAY",

		"35": "TOGGLE_MIDI_RECORD",
		"36": "START_MIDI_RECORD",
		"37": "STOP_MIDI_RECORD",
		"38": "TOGGLE_MIDI_PLAY",
		"39": "START_MIDI_PLAY",
		"40": "STOP_MIDI_PLAY",

		"41": "ARROW_UP",
		"42": "ARROW_DOWN",
		"43": "ARROW_RIGHT",
		"44": "ARROW_LEFT",

		"45": "ZYNPOT_UP",
		"46": "ZYNPOT_DOWN",

		"48": "BACK",
		"49": "NEXT",
		"50": "PREV",
		"51": "SELECT",
		
		"52": "SELECT_UP",
		"53": "SELECT_DOWN",
		"54": "BACK_UP",
		"55": "BACK_DOWN",
		"56": "LAYER_UP",
		"57": "LAYER_DOWN",
		"58": "LEARN_UP",
		"59": "LEARN_DOWN",

		"64": "SWITCH_BACK_SHORT",
		"63": "SWITCH_BACK_BOLD",
		"62": "SWITCH_BACK_LONG",
		"65": "SWITCH_SELECT_SHORT",
		"66": "SWITCH_SELECT_BOLD",
		"67": "SWITCH_SELECT_LONG",
		"60": "SWITCH_LAYER_SHORT",
		"61": "SWITCH_LAYER_BOLD",
		"68": "SWITCH_LAYER_LONG",
		"71": "SWITCH_SNAPSHOT_SHORT",
		"72": "SWITCH_SNAPSHOT_BOLD",
		"73": "SWITCH_SNAPSHOT_LONG",

		"80": "SCREEN_MAIN",
		"81": "SCREEN_ADMIN",
		"82": "SCREEN_AUDIO_MIXER",
		"83": "SCREEN_SNAPSHOT",

		"85": "SCREEN_MIDI_RECORDER",
		"86": "SCREEN_ALSA_MIXER",
		"87": "SCREEN_STEPSEQ",
		"88": "SCREEN_BANK",
		"89": "SCREEN_PRESET",
		"90": "SCREEN_CALIBRATE",

		"100": "LAYER_CONTROL",
		"101": "LAYER_OPTIONS",
		"102": "MENU",
		"103": "PRESET",
		"104": "FAVS",
		"105": "ZYNPAD"
	}

	def __init__(self):
		self.test_mode = False
		self.screens = {}
		self.screen_history = []
		self.current_screen = None
		self.screen_timer_id = None
		
		self.curlayer = None
		self._curlayer = None

		self.dtsw = []
		self.polling = False

		self.loading = 0
		self.loading_thread = None
		self.control_thread = None
		self.status_thread = None
		self.zynread_wait_flag = False
		self.zynswitch_defered_event = None
		self.exit_flag = False
		self.exit_code = 0

		self.zynmidi = None
		self.midi_filter_script = None;
		self.midi_learn_mode = False
		self.midi_learn_zctrl = None

		self.status_info = {}
		self.status_counter = 0

		self.zynautoconnect_audio_flag = False
		self.zynautoconnect_midi_flag = False

		self.get_throttled_file = None

		self.audio_player = None

		# Create Lock object to avoid concurrence problems
		self.lock = Lock()

		# Init LEDs
		self.init_wsleds()

		# Create vcgencmd instance
		#self.vcgencmd = Vcgencmd()

		# Load keyboard binding map
		zynthian_gui_keybinding.getInstance().load()

		# Get Jackd Options
		self.jackd_options = zynconf.get_jackd_options()

		# Dictionary of {OSC clients, last heartbeat} registered for mixer feedback
		self.osc_clients = {}
		self.osc_heartbeat_timeout = 120 # Heartbeat timeout period

		# Initialize peakmeter audio monitor if needed
#		if not zynthian_gui_config.show_cpu_status:
#			try:
#				global lib_jackpeak
#				lib_jackpeak = lib_jackpeak_init()
#				lib_jackpeak.setDecay(ctypes.c_float(0.2))
#				lib_jackpeak.setHoldCount(10)
#			except Exception as e:
#				logging.error("ERROR initializing jackpeak: %s" % e)

		# Initialize MIDI & Switches
		try:
			self.zynmidi = zynthian_zcmidi()
			self.zynswitches_init()
			self.zynswitches_midi_setup()
		except Exception as e:
			logging.error("ERROR initializing MIDI & Switches: {}".format(e))


	# ---------------------------------------------------------------------------
	# WS281X LEDs
	# ---------------------------------------------------------------------------

	def init_wsleds(self):
		if zynthian_gui_config.wiring_layout=="Z2_V1":
			# LEDS with PWM1 (pin 13, channel 1)
			pin = 13
			chan = 1
		elif zynthian_gui_config.wiring_layout in ("Z2_V2", "Z2_V3"):
			# LEDS with SPI0 (pin 10, channel 0)
			pin = 10
			chan = 0
		else:
			self.wsleds = None
			return 0

		self.wsleds_num = 25
		self.wsleds=rpi_ws281x.PixelStrip(self.wsleds_num, pin, dma=10, channel=chan, strip_type=rpi_ws281x.ws.WS2811_STRIP_GRB)
		self.wsleds.begin()

		self.wscolor_off = rpi_ws281x.Color(0,0,0)
		self.wscolor_light = rpi_ws281x.Color(0,0,255)
		self.wscolor_active = rpi_ws281x.Color(0,255,0)
		self.wscolor_admin = rpi_ws281x.Color(120,0,0)
		self.wscolor_red = rpi_ws281x.Color(120,0,0)
		self.wscolor_green = rpi_ws281x.Color(0,255,0)

		# Light all LEDs
		for i in range(0, self.wsleds_num):
			self.wsleds.setPixelColor(i,self.wscolor_light)
		self.wsleds.show()

		self.wsleds_blink_count = 0

		return self.wsleds_num


	def end_wsleds(self):
		# Light-off all LEDs
		for i in range(0, self.wsleds_num):
			self.wsleds.setPixelColor(i,self.wscolor_off)
		self.wsleds.show()


	def wsled_blink(self, i, color):
		if self.wsleds_blink:
			self.wsleds.setPixelColor(i, color)
		else:
			self.wsleds.setPixelColor(i, self.wscolor_light)


	def update_wsleds(self):
		if self.wsleds_blink_count % 4 > 1:
			self.wsleds_blink = True
		else:
			self.wsleds_blink = False

		try:
			# Menu
			if self.current_screen=="main":
				self.wsleds.setPixelColor(0, self.wscolor_active)
			elif self.current_screen=="stepseq" and self.screens['stepseq'].is_shown_menu():
				self.wsleds.setPixelColor(0, self.wscolor_active)
			elif self.current_screen=="admin":
				self.wsleds.setPixelColor(0, self.wscolor_admin)
			else:
				self.wsleds.setPixelColor(0, self.wscolor_light)

			# Active Layer
			# => Light non-empty layers
			n = self.screens['layer'].get_num_root_layers()
			main_fxchain = self.screens['layer'].get_main_fxchain_root_layer()
			if main_fxchain:
				n -= 1
			for i in range(6):
				if i<n:
					self.wsleds.setPixelColor(1+i, self.wscolor_light)
				else:
					self.wsleds.setPixelColor(1+i, self.wscolor_off)
			# => Light FX layer if not empty
			if main_fxchain:
				self.wsleds.setPixelColor(7, self.wscolor_light)
			else:
				self.wsleds.setPixelColor(7, self.wscolor_off)
			# => Light active layer
			i = self.screens['layer'].get_root_layer_index()
			if i is not None:
				if main_fxchain and i==n:
					if self.current_screen=="control":
						self.wsleds.setPixelColor(7, self.wscolor_active)
					else:
						self.wsled_blink(7, self.wscolor_active)
				elif i<6:
					if self.current_screen=="control":
						self.wsleds.setPixelColor(1+i, self.wscolor_active)
					else:
						self.wsled_blink(1+i, self.wscolor_active)

			# Stepseq screen:
			if self.current_screen=="stepseq":
				self.wsleds.setPixelColor(8, self.wscolor_active)
			else:
				self.wsleds.setPixelColor(8, self.wscolor_light)

			# MIDI Recorder screen:
			if self.current_screen=="midi_recorder":
				self.wsleds.setPixelColor(10, self.wscolor_active)
			else:
				self.wsleds.setPixelColor(10, self.wscolor_light)

			# Snapshot screen:
			if self.current_screen=="snapshot":
				self.wsleds.setPixelColor(11, self.wscolor_active)
			else:
				self.wsleds.setPixelColor(11, self.wscolor_light)

			# Presets screen:
			if self.current_screen in ("preset", "bank"):
				self.wsleds.setPixelColor(12, self.wscolor_active)
			else:
				self.wsleds.setPixelColor(12, self.wscolor_light)

			# Light ALT button
			self.wsleds.setPixelColor(13, self.wscolor_light)

			# REC/PLAY Audio buttons:
			if 'audio_recorder' in self.status_info:
				self.wsleds.setPixelColor(14, self.wscolor_red)
			else:
				self.wsleds.setPixelColor(14, self.wscolor_light)

			if 'audio_player' in self.status_info:
				self.wsleds.setPixelColor(15, self.wscolor_active)
			else:
				self.wsleds.setPixelColor(15, self.wscolor_light)

			# REC/PLAY MIDI buttons:
			if self.status_info['midi_recorder']:
				if "REC" in self.status_info['midi_recorder']:
					self.wsleds.setPixelColor(16, self.wscolor_red)
				else:
					self.wsleds.setPixelColor(16, self.wscolor_light)

				if "PLAY" in self.status_info['midi_recorder']:
					self.wsleds.setPixelColor(17, self.wscolor_active)
				else:
					self.wsleds.setPixelColor(17, self.wscolor_light)
			else:
				self.wsleds.setPixelColor(16, self.wscolor_light)
				self.wsleds.setPixelColor(17, self.wscolor_light)

			# Back/No button
			self.wsleds.setPixelColor(18, self.wscolor_red)

			# Up button
			self.wsleds.setPixelColor(19, self.wscolor_light)

			# Select/Yes button
			self.wsleds.setPixelColor(20, self.wscolor_green)

			# Left, Bottom, Right button
			for i in range(3):
				self.wsleds.setPixelColor(21+i, self.wscolor_light)

			# Audio Mixer/Levels screen
			if self.current_screen=="audio_mixer":
				self.wsleds.setPixelColor(24, self.wscolor_active)
			elif self.current_screen=="alsa_mixer":
				self.wsleds.setPixelColor(24, self.wscolor_admin)
			else:
				self.wsleds.setPixelColor(24, self.wscolor_light)

			# Refresh LEDs
			self.wsleds.show()

		except Exception as e:
			logging.error(e)

		self.wsleds_blink_count += 1
		

	# ---------------------------------------------------------------------------
	# MIDI Router Init & Config
	# ---------------------------------------------------------------------------

	def init_midi(self):
		try:
			#Set Global Tuning
			self.fine_tuning_freq = zynthian_gui_config.midi_fine_tuning
			lib_zyncore.set_midi_filter_tuning_freq(ctypes.c_double(self.fine_tuning_freq))
			#Set MIDI Master Channel
			lib_zyncore.set_midi_master_chan(zynthian_gui_config.master_midi_channel)
			#Set MIDI CC automode
			lib_zyncore.set_midi_filter_cc_automode(zynthian_gui_config.midi_cc_automode)
			#Set MIDI System Messages flag
			lib_zyncore.set_midi_filter_system_events(zynthian_gui_config.midi_sys_enabled)
			#Setup MIDI filter rules
			if self.midi_filter_script:
				self.midi_filter_script.clean()
			self.midi_filter_script = zynthian_midi_filter.MidiFilterScript(zynthian_gui_config.midi_filter_rules)

		except Exception as e:
			logging.error("ERROR initializing MIDI : %s" % e)


	def init_midi_services(self):
		#Start/Stop MIDI aux. services
		self.screens['admin'].default_rtpmidi()
		self.screens['admin'].default_qmidinet()
		self.screens['admin'].default_touchosc()
		self.screens['admin'].default_aubionotes()


	def reload_midi_config(self):
		zynconf.load_config()
		midi_profile_fpath=zynconf.get_midi_config_fpath()
		if midi_profile_fpath:
			zynconf.load_config(True,midi_profile_fpath)
			zynthian_gui_config.set_midi_config()
			self.init_midi()
			self.init_midi_services()
			self.zynautoconnect()

	# ---------------------------------------------------------------------------
	# OSC Management
	# ---------------------------------------------------------------------------

	def osc_init(self, port=1370, proto=liblo.UDP):
		try:
			self.osc_server=liblo.Server(port,proto)
			self.osc_server_port=self.osc_server.get_port()
			self.osc_server_url=liblo.Address('localhost',self.osc_server_port,proto).get_url()
			logging.info("ZYNTHIAN-UI OSC server running in port {}".format(self.osc_server_port))
			self.osc_server.add_method(None, None, self.osc_cb_all)
			#self.osc_server.start()
		#except liblo.AddressError as err:
		except Exception as err:
			logging.error("ZYNTHIAN-UI OSC Server can't be started: {}".format(err))


	def osc_end(self):
		if self.osc_server:
			try:
				#self.osc_server.stop()
				logging.info("ZYNTHIAN-UI OSC server stopped")
			except Exception as err:
				logging.error("Can't stop ZYNTHIAN-UI OSC server => %s" % err)


	def osc_receive(self):
		while self.osc_server.recv(0):
			pass


	#@liblo.make_method("RELOAD_MIDI_CONFIG", None)
	#@liblo.make_method(None, None)
	def osc_cb_all(self, path, args, types, src):
		logging.info("OSC MESSAGE '%s' from '%s'" % (path, src.url))

		parts = path.split("/", 2)
		part1 = parts[1].upper()
		if parts[0]=="" and part1=="CUIA":
			#Execute action
			self.callable_ui_action(parts[2].upper(), args)
			#Run autoconnect if needed
			self.zynautoconnect_do()
		elif part1 in ("MIXER", "DAWOSC"):
			part2 = parts[2].upper()
			if part2 in ("HEARTBEAT", "SETUP"):
				if src.hostname not in self.osc_clients:
					try:
						self.zynmixer.addOscClient(ctypes.c_char_p(src.hostname.encode('utf-8')))
					except:
						logging.warning("Failed to add OSC client registration %s", src.hostname)
				self.osc_clients[src.hostname] = monotonic()
			else:
				if path[:6] == "VOLUME" or path[:5] == "FADER":
					self.zynmixer.set_volume(args[0], int(path[5:]))
				elif path[:7] == "BALANCE":
					self.zynmixer.set_balance(args[0], int(path[7:]))
				elif path[:4] == "MUTE":
					self.zynmixer.set_mute(int(args[0]), int(path[4:]))
				elif path[:4] == "SOLO":
					self.zynmixer.set_solo(int(args[0]), int(path[4:]))
				elif path[:4] == "MONO":
					self.zynmixer.set_mono(int(args[0]), int(path[4:]))
		else:
			logging.warning("Not supported OSC call '{}'".format(path))

		#for a, t in zip(args, types):
		#	logging.debug("argument of type '%s': %s" % (t, a))


	# ---------------------------------------------------------------------------
	# GUI Core Management
	# ---------------------------------------------------------------------------

	def start(self):

		# Create global objects first
		self.audio_recorder = zynthian_audio_recorder()
		self.zynmixer = zynmixer.zynmixer()
		self.zynseq = zynseq.zynseq()

		# Create Core UI Screens
		self.screens['info'] = zynthian_gui_info()
		self.screens['confirm'] = zynthian_gui_confirm()
		self.screens['keyboard'] = zynthian_gui_keyboard.zynthian_gui_keyboard()
		self.screens['option'] = zynthian_gui_option()
		self.screens['engine'] = zynthian_gui_engine()
		self.screens['layer'] = zynthian_gui_layer()
		self.screens['layer_options'] = zynthian_gui_layer_options()
		self.screens['sublayer_options'] = zynthian_gui_sublayer_options()
		self.screens['snapshot'] = zynthian_gui_snapshot()
		self.screens['midi_chan'] = zynthian_gui_midi_chan()
		self.screens['midi_cc'] = zynthian_gui_midi_cc()
		self.screens['midi_prog'] = zynthian_gui_midi_prog()
		self.screens['midi_key_range'] = zynthian_gui_midi_key_range()
		self.screens['audio_out'] = zynthian_gui_audio_out()
		self.screens['midi_out'] = zynthian_gui_midi_out()
		self.screens['audio_in'] = zynthian_gui_audio_in()
		self.screens['bank'] = zynthian_gui_bank()
		self.screens['preset'] = zynthian_gui_preset()
		self.screens['control'] = zynthian_gui_control()
		self.screens['control_xy'] = zynthian_gui_control_xy()
		self.screens['midi_profile'] = zynthian_gui_midi_profile()
		self.screens['zs3_learn'] = zynthian_gui_zs3_learn()
		self.screens['zs3_options'] = zynthian_gui_zs3_options()
		self.screens['main'] = zynthian_gui_main()
		self.screens['admin'] = zynthian_gui_admin()
		self.screens['audio_mixer'] = zynthian_gui_mixer()

		# Create UI Apps Screens
		self.screens['alsa_mixer'] = self.screens['control']
		self.screens['midi_recorder'] = zynthian_gui_midi_recorder()
		#self.screens['stepseq'] = zynthian_gui_stepsequencer()
		self.screens['zynpad'] = zynthian_gui_zynpad()
		self.screens['arranger'] = zynthian_gui_arranger()
		self.screens['pattern_editor'] = zynthian_gui_patterneditor()
		self.screens['touchscreen_calibration'] = zynthian_gui_touchscreen_calibration()
		
		# Init Auto-connector
		zynautoconnect.start()

		# Initialize OSC
		self.osc_init()

		# Initial snapshot...
		snapshot_loaded=False
		# Try to load "last_state" snapshot ...
		if zynthian_gui_config.restore_last_state:
			snapshot_loaded=self.screens['snapshot'].load_last_state_snapshot()
		# Try to load "default" snapshot ...
		if not snapshot_loaded:
			snapshot_loaded=self.screens['snapshot'].load_default_snapshot()

		# Show mixer
		if snapshot_loaded:
			self.show_screen('audio_mixer')
		# or set empty state & show main menu
		else:
			# Init MIDI Subsystem => MIDI Profile
			self.init_midi()
			self.init_midi_services()
			self.zynautoconnect()
			# Show initial screen
			self.show_screen('main')

		# Start polling threads
		self.start_polling()
		self.start_loading_thread()
		self.start_control_thread()
		self.start_status_thread()

		# Run autoconnect if needed
		self.zynautoconnect_do()

		# Initialize MPE Zones
		#self.init_mpe_zones(0, 2)


	def stop(self):
		logging.info("STOPPING ZYNTHIAN-UI ...")
		self.stop_polling()
		self.osc_end()
		zynautoconnect.stop()
		self.screens['layer'].reset()
		self.screens['midi_recorder'].stop_playing() # Need to stop timing thread
		#self.zyntransport.stop()


	def hide_screens(self, exclude=None):
		if not exclude:
			exclude = self.current_screen
		exclude_obj = self.screens[exclude]

		for screen_name, screen_obj in self.screens.items():
			if screen_obj!=exclude_obj:
				screen_obj.hide()


	def show_screen(self, screen=None, hmode=SCREEN_HMODE_ADD):
		self.cancel_screen_timer()

		if screen is None:
			if self.current_screen:
				screen = self.current_screen
			else:
				screen = "audio_mixer"

		if screen=="control":
			self.restore_curlayer()

		elif screen=="alsa_mixer":
			if self.screens['layer'].amixer_layer:
				self.screens['layer'].amixer_layer.refresh_controllers()
				self.set_curlayer(self.screens['layer'].amixer_layer, True)
			else:
				return

		self.hide_screens(exclude = screen)
		if hmode == zynthian_gui.SCREEN_HMODE_ADD:
			if len(self.screen_history)==0 or self.screen_history[-1]!=screen:
				self.screen_history.append(screen)
		elif hmode == zynthian_gui.SCREEN_HMODE_REPLACE:
			self.screen_history.pop()
			self.screen_history.append(screen)
		elif hmode == zynthian_gui.SCREEN_HMODE_RESET:
			self.screen_history = [screen]

		self.current_screen = screen
		self.screens[screen].show()


	def show_modal(self, screen=None):
		self.show_screen(screen, hmode=zynthian_gui.SCREEN_HMODE_NONE)


	def replace_screen(self, screen=None):
		self.show_screen(screen, hmode=zynthian_gui.SCREEN_HMODE_REPLACE)


	def show_screen_reset(self, screen=None):
		self.show_screen(screen, hmode=zynthian_gui.SCREEN_HMODE_RESET)


	def show_current_screen(self):
		self.show_screen(self.current_screen)


	def is_shown_alsa_mixer(self):
		return self.curlayer == self.screens['layer'].amixer_layer


	def close_screen(self):
		logging.debug("SCREEN HISTORY => {}".format(self.screen_history))
		while True:
			try:
				last_screen = self.screen_history.pop()
				if last_screen != self.current_screen:
					break
			except:
				last_screen = "audio_mixer"
				break

		logging.debug("CLOSE SCREEN '{}' => Back to '{}'".format(self.current_screen, last_screen))
		self.show_screen(last_screen)


	def close_modal(self):
		self.close_screen()


	def back_screen(self):
		try:
			res = self.screens[self.current_screen].back_action()
		except AttributeError as e:
			res = False

		if not res:
			self.close_screen()


	def close_screen_timer(self, tms=3000):
		self.cancel_screen_timer()
		self.screen_timer_id = zynthian_gui_config.top.after(tms, self.close_screen)


	def cancel_screen_timer(self):
		if self.screen_timer_id:
			zynthian_gui_config.top.after_cancel(self.screen_timer_id)
			self.screen_timer_id = None


	def toggle_screen(self, screen, hmode=SCREEN_HMODE_ADD):
		if self.current_screen!=screen:
			self.show_screen(screen, hmode)
		else:
			self.close_screen()


	def refresh_screen(self):
		screen = self.current_screen
		if screen=='preset' and len(self.curlayer.preset_list) <= 1:
			screen='control'
		self.show_screen(screen)


	def get_current_screen_obj(self):
		try:
			return self.screens[self.current_screen]
		except:
			return None


	def refresh_current_screen(self):
		self.screens[self.current_screen].show()


	def show_confirm(self, text, callback=None, cb_params=None):
		self.screens['confirm'].show(text, callback, cb_params)
		self.current_screen='confirm'
		self.hide_screens(exclude = 'confirm')


	def show_keyboard(self, callback, text="", max_chars=None):
		self.screens['keyboard'].set_mode(zynthian_gui_keyboard.OSK_QWERTY)
		self.screens['keyboard'].show(callback, text, max_chars)
		self.current_screen='keyboard'
		self.hide_screens(exclude='keyboard')


	def show_numpad(self, callback, text="", max_chars=None):
		self.screens['keyboard'].set_mode(zynthian_gui_keyboard.OSK_NUMPAD)
		self.screens['keyboard'].show(callback, text, max_chars)
		self.current_screen='keyboard'
		self.hide_screens(exclude='keyboard')


	def show_info(self, text, tms=None):
		self.screens['info'].show(text)
		self.current_screen='info'
		self.hide_screens(exclude='info')
		if tms:
			zynthian_gui_config.top.after(tms, self.hide_info)


	def add_info(self, text, tags=None):
		self.screens['info'].add(text,tags)


	def hide_info(self):
		if self.current_screen=='info':
			self.close_screen()


	def hide_info_timer(self, tms=3000):
		if self.current_screen=='info':
			self.cancel_screen_timer()
			self.screen_timer_id = zynthian_gui_config.top.after(tms, self.hide_info)


	def calibrate_touchscreen(self):
		self.show_screen('touchscreen_calibration')


	def layer_control(self, layer=None):
		if layer is not None:
			if layer in self.screens['layer'].root_layers:
				self._curlayer = None
			else:
				self._curlayer = self.curlayer

			self.set_curlayer(layer)

		if self.curlayer:
			module_path = self.curlayer.engine.custom_gui_fpath
			if module_path:
				module_name = Path(module_path).stem
				if module_name.startswith("zynthian_gui_"):
					screen_name = module_name[len("zynthian_gui_"):]
					if screen_name not in self.screens:
						try:
							spec = importlib.util.spec_from_file_location(module_name, module_path)
							module = importlib.util.module_from_spec(spec)
							spec.loader.exec_module(module)
							class_ = getattr(module, module_name)
							self.screens[screen_name] = class_()
						except Exception as e:
							logging.error("Can't load custom control screen {} => {}".format(screen_name, e))

					if screen_name in self.screens:
						self.show_screen_reset(screen_name)
						return

			# If there is a preset selection for the active layer ...
			if self.curlayer.get_preset_name():
				self.show_screen_reset('control')
			else:
				self.show_screen_reset('bank')
				# If there is only one bank, jump to preset selection
				if len(self.curlayer.bank_list)<=1:
					self.screens['bank'].select_action(0)


	def show_control(self):
		self.restore_curlayer()
		self.layer_control()


	def enter_midi_learn_mode(self):
		self.midi_learn_mode = True
		self.midi_learn_zctrl = None
		lib_zyncore.set_midi_learning_mode(1)
		self.screens[self.current_screen].start_midi_learn()
		#self.show_screen('zs3_learn')


	def exit_midi_learn_mode(self):
		self.midi_learn_mode = False
		self.midi_learn_zctrl = None
		lib_zyncore.set_midi_learning_mode(0)
		self.screens[self.current_screen].end_midi_learn()
		#self.show_current_screen()


	def show_control_xy(self, xctrl, yctrl):
		self.screens['control_xy'].set_controllers(xctrl, yctrl)
		self.screens['control_xy'].show()
		self.current_screen='control'
		self.hide_screens(exclude='control_xy')
		self.screens['control'].set_mode_control()
		logging.debug("SHOW CONTROL-XY => %s, %s" % (xctrl.symbol, yctrl.symbol))


	def toggle_favorites(self):
		if self.curlayer:
			self.curlayer.toggle_show_fav_presets()
			self.show_screen("preset")


	def show_favorites(self):
		if self.curlayer:
			self.curlayer.set_show_fav_presets(True)
			self.show_screen("preset")


	def set_curlayer(self, layer, save=False):
		if layer is not None:
			if save and not self.is_shown_alsa_mixer():
				self._curlayer = self.curlayer
			self.curlayer = layer
			self.screens['bank'].fill_list()
			self.screens['preset'].fill_list()
			self.screens['control'].fill_list()
			self.screens['audio_mixer'].select_chain_by_layer(layer, set_curlayer=False)
			self.set_active_channel()
		else:
			self.curlayer = None


	def restore_curlayer(self):
		if self._curlayer:
			self.set_curlayer(self._curlayer)
			self._curlayer = None


	#If "MIDI Single Active Channel" mode is enabled, set MIDI Active Channel to layer's one
	def set_active_channel(self):
		curlayer_chan = None
		active_chan = -1

		if self.curlayer:
			# Don't change nothing for MIXER
			if self.curlayer.engine.nickname=='MX':
				return
			curlayer_chan = self.curlayer.get_midi_chan()
			if zynthian_gui_config.midi_single_active_channel and curlayer_chan is not None:
				if curlayer_chan>=16:
					return
				active_chan = curlayer_chan
				cur_active_chan = lib_zyncore.get_midi_active_chan()
				if cur_active_chan==active_chan:
					return
				logging.debug("ACTIVE CHAN: {} => {}".format(cur_active_chan, active_chan))
				#if cur_active_chan>=0:
				#	self.all_notes_off_chan(cur_active_chan)

		lib_zyncore.set_midi_active_chan(active_chan)
		self.zynswitches_midi_setup(curlayer_chan)


	def get_curlayer_wait(self):
		#Try until layer is ready
		for j in range(100):
			if self.curlayer:
				return self.curlayer
			else:
				sleep(0.1)


	def is_single_active_channel(self):
		return zynthian_gui_config.midi_single_active_channel


	def clean_all(self):
		if len(self.screens['layer'].layers) > 0:
			self.screens['snapshot'].save_last_state_snapshot()
		self.screens['layer'].reset()
		self.zynmixer.reset_state()
		self.zynseq.load("")
		self.show_screen_reset('main')


	def start_audio_player(self):
		filename = self.audio_recorder.filename
		if not filename or not os.path.exists(filename):
			if os.path.ismount(self.audio_recorder.capture_dir_usb):
				path = self.audio_recorder.capture_dir_usb
			else:
				path = self.audio_recorder.capture_dir_sdc
			files = glob('{}/*.wav'.format(path))
			if files:
				filename = max(files, key=os.path.getctime)
			else:
				return

		if not self.audio_player:
			try:
				self.audio_player = zynaudioplayer.zynaudioplayer()
				zynautoconnect.audio_connect_aux(self.audio_player.get_jack_client_name())
			except Exception as e:
				self.stop_audio_player()
				return
		self.audio_player.load(filename)
		self.audio_player.set_control_cb(lambda id,value:self.stop_audio_player() if id==1 and value==0 else None)
		self.audio_player.start_playback()
		if self.audio_player.get_playback_state():
			self.status_info['audio_player'] = 'PLAY'


	def stop_audio_player(self):
		if self.audio_player:
			self.audio_player.remove_player()
			self.audio_player = None
			if 'audio_player' in self.status_info:
				self.status_info.pop('audio_player')

	# -------------------------------------------------------------------
	# Callable UI Actions
	# -------------------------------------------------------------------

	def callable_ui_action(self, cuia, params=None):
		logging.debug("CUIA '{}' => {}".format(cuia,params))

		#----------------------------------------------------------------
		# System actions
		#----------------------------------------------------------------
		if cuia == "TEST_MODE":
			self.test_mode = params
			logging.warning('TEST_MODE: {}'.format(params))

		elif cuia == "POWER_OFF":
			self.screens['admin'].power_off_confirmed()

		elif cuia == "REBOOT":
			self.screens['admin'].reboot_confirmed()

		elif cuia == "RESTART_UI":
			self.screens['admin'].restart_gui()

		elif cuia == "EXIT_UI":
			self.screens['admin'].exit_to_console()

		elif cuia == "RELOAD_MIDI_CONFIG":
			self.reload_midi_config()

		elif cuia == "RELOAD_KEY_BINDING":
			zynthian_gui_keybinding.getInstance().load()

		elif cuia == "LAST_STATE_ACTION":
			self.screens['admin'].last_state_action()

		# Panic Actions
		elif cuia == "ALL_NOTES_OFF":
			self.all_notes_off()
			sleep(0.1)
			self.raw_all_notes_off()
		elif cuia == "ALL_SOUNDS_OFF" or cuia == "ALL_OFF":
			self.all_notes_off()
			self.all_sounds_off()
			sleep(0.1)
			self.raw_all_notes_off()
		
		elif cuia == "CLEAN_ALL" and params == ['CONFIRM']:
			self.clean_all()
			self.show_screen_reset('main') #TODO: Should send signal so that UI can react

		#----------------------------------------------------------------
		# Audio & MIDI Recording/Playback actions
		#----------------------------------------------------------------
		elif cuia == "START_AUDIO_RECORD":
			self.audio_recorder.start_recording()

		elif cuia == "STOP_AUDIO_RECORD":
			self.audio_recorder.stop_recording()

		elif cuia == "TOGGLE_AUDIO_RECORD":
			self.audio_recorder.toggle_recording()

		elif cuia == "START_AUDIO_PLAY":
			self.start_audio_player()
			
		elif cuia == "STOP_AUDIO_PLAY":
			self.stop_audio_player()

		elif cuia == "TOGGLE_AUDIO_PLAY":
			if self.audio_player and self.audio_player.get_playback_state():
				self.stop_audio_player()
			else:
				self.start_audio_player()

		elif cuia == "START_MIDI_RECORD":
			self.screens['midi_recorder'].start_recording()

		elif cuia == "STOP_MIDI_RECORD":
			self.screens['midi_recorder'].stop_recording()
			if self.current_screen=="midi_recorder":
				self.screens['midi_recorder'].select()

		elif cuia == "TOGGLE_MIDI_RECORD":
			self.screens['midi_recorder'].toggle_recording()
			if self.current_screen=="midi_recorder":
				self.screens['midi_recorder'].select()

		elif cuia == "START_MIDI_PLAY":
			self.screens['midi_recorder'].start_playing()

		elif cuia == "STOP_MIDI_PLAY":
			self.screens['midi_recorder'].stop_playing()

		elif cuia == "TOGGLE_MIDI_PLAY":
			self.screens['midi_recorder'].toggle_playing()

		elif cuia == "START_STEP_SEQ":
			self.screens['stepseq'].start()

		elif cuia == "PAUSE_STEP_SEQ":
			self.screens['stepseq'].pause()

		elif cuia == "STOP_STEP_SEQ":
			self.screens['stepseq'].stop()

		elif cuia == "TOGGLE_STEP_SEQ":
			self.screens['stepseq'].toggle_transport()

		#----------------------------------------------------------------
		# Basic UI-Control CUIAs
		#----------------------------------------------------------------
		# 4 x Arrows
		elif cuia == "ARROW_UP":
			try:
				self.get_current_screen_obj().arrow_up()
			except:
				pass
		elif cuia == "ARROW_DOWN" or cuia == "PREV":
			try:
				self.get_current_screen_obj().arrow_down()
			except:
				pass
		elif cuia == "ARROW_RIGHT" or cuia == "NEXT":
			try:
				self.get_current_screen_obj().arrow_right()
			except:
				pass
		elif cuia == "ARROW_LEFT":
			try:
				self.get_current_screen_obj().arrow_left()
			except:
				pass

		# Back action
		elif cuia == "BACK":
			try:
				self.back_screen()
			except:
				pass
		# Select element in list => it receives an integer parameter!
		elif cuia == "SELECT":
			try:
				self.get_current_screen_obj().select(params[0])
			except:
				pass

		#----------------------------------------------------------------
		# Rotary Control => it receives the zynpot number as parameter
		#----------------------------------------------------------------
		elif cuia == "ZYNPOT_UP":
			try:
<<<<<<< HEAD
				self.get_current_screen_obj().zynpot_cb(params[0], 1)
			except:
				pass
		elif cuia == "ZYNPOT_DOWN":
			try:
				self.get_current_screen_obj().zynpot_cb(params[0], -1)
			except:
				pass
=======
				self.screens[self.current_screen].zynpot_cb(params[0], +1)
			except Exception as err:
				logging.exception(err)
		elif cuia == "ZYNPOT_DOWN":
			try:
				self.screens[self.current_screen].zynpot_cb(params[0], -1)
			except Exception as err:
				logging.exception(err)
>>>>>>> d98a39e0

		#----------------------------------------------------------------
		# Legacy "4 x rotaries" CUIAs
		#----------------------------------------------------------------

		elif cuia == "SELECT_UP":
			try:
				self.get_current_screen_obj().zynpot_cb(zynthian_gui_config.ENC_SELECT, 1)
			except:
				pass
		elif cuia == "SELECT_DOWN":
			try:
				self.get_current_screen_obj().zynpot_cb(zynthian_gui_config.ENC_SELECT, -1)
			except:
				pass
		elif cuia == "BACK_UP":
			try:
				self.get_current_screen_obj().zynpot_cb(zynthian_gui_config.ENC_BACK, 1)
			except:
				pass
		elif cuia == "BACK_DOWN":
			try:
				self.get_current_screen_obj().zynpot_cb(zynthian_gui_config.ENC_BACK, -1)
			except:
				pass
		elif cuia == "LAYER_UP":
			try:
				self.get_current_screen_obj().zynpot_cb(zynthian_gui_config.ENC_LAYER, 1)
			except:
				pass
		elif cuia == "LAYER_DOWN":
			try:
				self.get_current_screen_obj().zynpot_cb(zynthian_gui_config.ENC_LAYER, -1)
			except:
				pass
		elif cuia in ("SNAPSHOT_UP", "LEARN_UP"):
			try:
				self.get_current_screen_obj().zynpot_cb(zynthian_gui_config.ENC_SNAPSHOT, 1)
			except:
				pass
		elif cuia in ("SNAPSHOT_DOWN", "LEARN_DOWN"):
			try:
				self.get_current_screen_obj().zynpot_cb(zynthian_gui_config.ENC_SNAPSHOT, -1)
			except:
				pass

		#----------------------------------------------------------------
		# Legacy "4 x switches" CUIAs (4 * 3 = 12 CUIAS!)
		#----------------------------------------------------------------

		elif cuia == "SWITCH_LAYER_SHORT":
			self.zynswitch_short(0)
		elif cuia == "SWITCH_LAYER_BOLD":
			self.zynswitch_bold(0)
		elif cuia == "SWITCH_LAYER_LONG":
			self.zynswitch_long(0)
		elif cuia == "SWITCH_BACK_SHORT":
			self.zynswitch_short(1)
		elif cuia == "SWITCH_BACK_BOLD":
			self.zynswitch_bold(1)
		elif cuia == "SWITCH_BACK_LONG":
			self.zynswitch_long(1)
		elif cuia == "SWITCH_SNAPSHOT_SHORT":
			self.zynswitch_short(2)
		elif cuia == "SWITCH_SNAPSHOT_BOLD":
			self.zynswitch_bold(2)
		elif cuia == "SWITCH_SNAPSHOT_LONG":
			self.zynswitch_long(2)
		elif cuia == "SWITCH_SELECT_SHORT":
			self.zynswitch_short(3)
		elif cuia == "SWITCH_SELECT_BOLD":
			self.zynswitch_bold(3)
		elif cuia == "SWITCH_SELECT_LONG":
			self.zynswitch_long(3)

		#----------------------------------------------------------------
		# Screen/Mode management CUIAs
		#----------------------------------------------------------------
<<<<<<< HEAD
		#TODO: Toggle not necessarily desired action. Should we add set-screen options?

		elif cuia == "TOGGLE_VIEW" and params:
			self.toggle_screen(params[0])

		elif cuia == "SHOW_VIEW" and params:
			self.show_screen_reset(params[0])
		
=======

>>>>>>> d98a39e0
		elif cuia in ("MODAL_MAIN", "SCREEN_MAIN"):
			self.toggle_screen("main")

		elif cuia in ("MODAL_ADMIN", "SCREEN_ADMIN"):
			self.toggle_screen("admin")

		elif cuia in ("MODAL_AUDIO_MIXER", "SCREEN_AUDIO_MIXER"):
			self.toggle_screen("audio_mixer")

		elif cuia in ("MODAL_SNAPSHOT", "SCREEN_SNAPSHOT"):
			self.toggle_screen("snapshot")

		elif cuia in ("MODAL_MIDI_RECORDER", "SCREEN_MIDI_RECORDER"):
			self.toggle_screen("midi_recorder")

		elif cuia in ("MODAL_ALSA_MIXER", "SCREEN_ALSA_MIXER"):
			self.toggle_screen("alsa_mixer", hmode=zynthian_gui.SCREEN_HMODE_RESET)

		elif cuia in ("MODAL_STEPSEQ", "SCREEN_STEPSEQ"):
			self.toggle_screen("stepseq")

		elif cuia in ("MODAL_BANK", "SCREEN_BANK"):
			self.toggle_screen("bank")

		elif cuia in ("MODAL_PRESET", "SCREEN_PRESET"):
			self.toggle_screen("preset")

		elif cuia in ("MODAL_CALIBRATE", "SCREEN_CALIBRATE"):
			self.calibrate_touchscreen()

		elif cuia in ("LAYER_CONTROL", "SCREEN_CONTROL"):
			self.cuia_layer_control(params)

		elif cuia == "LAYER_OPTIONS":
			self.cuia_layer_options(params)

		elif cuia == "MENU":
			try:
				self.screens[self.current_screen].toggle_menu()
			except:
				self.toggle_screen("main", hmode=zynthian_gui.SCREEN_HMODE_ADD)

		elif cuia == "PRESET":
			self.cuia_bank_preset()

		elif cuia == "PRESET_FAVS":
			self.show_favorites()

		elif cuia == "ZYNPAD":
			self.show_screen('zynpad')

		elif cuia == "ZCTRL_TOUCH":
			if params:
				self.screens['control'].midi_learn_zctrl(params[0])

		elif cuia == "LEARN":
			self.cuia_learn(params)


	def cuia_layer_control(self, params=None):
		if params:
			try:
				i = params[0]-1
				n = self.screens['layer'].get_num_root_layers()
				main_fxchain = self.screens['layer'].get_main_fxchain_root_layer()
				if main_fxchain:
					n -= 1
				if i>=0 and i<n:
					self.layer_control(self.screens['layer'].root_layers[i])
				elif i<0:
					if main_fxchain:
						self.layer_control(main_fxchain)
					else:
						#self.screens['layer'].add_fxchain_layer(16)
						self.screens['audio_mixer'].show_mainfx_options()
			except Exception as e:
				logging.warning("Can't change to layer {}! => {}".format(params[0],e))
		else:
			self.layer_control()


	def cuia_layer_options(self, params):
		try:
			if params:
				i = params[0]-1
				n = self.screens['layer'].get_num_root_layers()
				main_fxchain = self.screens['layer'].get_main_fxchain_root_layer()
				if main_fxchain:
					n -= 1
				if i>=0 and i<n:
					self.screens['layer'].select(i)
				elif i<0:
					if main_fxchain:
						self.screens['layer'].select(n)
					else:
						#self.screens['layer'].add_fxchain_layer(16)
						self.screens['audio_mixer'].show_mainfx_options()
						return
			self.screens['layer_options'].reset()
			self.toggle_screen('layer_options', hmode=zynthian_gui.SCREEN_HMODE_ADD)
		except Exception as e:
			logging.warning("Can't show options for layer ({})! => {}".format(params,e))


	def cuia_learn(self, params=None):
		if not self.is_shown_alsa_mixer():
			if self.current_screen == "zs3_learn":
				self.close_screen()
			elif self.current_screen != "control":
				self.show_screen_reset("control")
			else:
				if zynthian_gui_config.midi_prog_change_zs3 and (self.midi_learn_mode or self.midi_learn_zctrl):
					self.show_screen("zs3_learn")
					return

		self.enter_midi_learn_mode()


	def cuia_bank_preset(self, params=None):
		if self.current_screen=='preset':
			if len(self.curlayer.bank_list)>1:
				self.replace_screen('bank')
			else:
				self.close_screen()
		elif self.current_screen=='bank':
			#self.replace_screen('preset')
			self.close_screen()
		else:
			if len(self.curlayer.preset_list) > 0 and self.curlayer.preset_list[0][0] != '':
				self.screens['preset'].index=self.curlayer.get_preset_index()
				self.show_screen('preset', hmode=zynthian_gui.SCREEN_HMODE_ADD)
			elif len(self.curlayer.bank_list) > 0 and self.curlayer.bank_list[0][0] != '':
				self.show_screen('bank', hmode=zynthian_gui.SCREEN_HMODE_ADD)


	def custom_switch_ui_action(self, i, t):
		#try:
			action_config = zynthian_gui_config.custom_switch_ui_actions[i]
			if t in action_config:
				cuia = action_config[t]
				if cuia and cuia!="NONE":
					parts = cuia.split(" ", 2)
					cmd = parts[0]
					if len(parts)>1:
						params = []
						for i,p in enumerate(parts[1].split(",")):
							try:
								params.append(int(p))
							except:
								params.append(p.strip())
					else:
						params = None

					self.callable_ui_action(cmd, params)

		#except Exception as e:
		#	logging.warning(e)


	# -------------------------------------------------------------------
	# Switches
	# -------------------------------------------------------------------

	# Init Standard Zynswitches
	def zynswitches_init(self):
		if not lib_zyncore: return
		logging.info("INIT {} ZYNSWITCHES ...".format(zynthian_gui_config.num_zynswitches))
		ts=datetime.now()
		self.dtsw = [ts] * (zynthian_gui_config.num_zynswitches + 4)


	# Initialize custom switches, analog I/O, TOF sensors, etc.
	def zynswitches_midi_setup(self, curlayer_chan=None):
		if not lib_zyncore: return
		logging.info("CUSTOM I/O SETUP...")

		# Configure Custom Switches
		for i, event in enumerate(zynthian_gui_config.custom_switch_midi_events):
			if event is not None:
				swi = 4 + i
				if event['chan'] is not None:
					midi_chan = event['chan']
				else:
					midi_chan = curlayer_chan

				if midi_chan is not None:
					lib_zyncore.setup_zynswitch_midi(swi, event['type'], midi_chan, event['num'], event['val'])
					logging.info("MIDI ZYNSWITCH {}: {} CH#{}, {}, {}".format(swi, event['type'], midi_chan, event['num'], event['val']))
				else:
					lib_zyncore.setup_zynswitch_midi(swi, 0, 0, 0, 0)
					logging.info("MIDI ZYNSWITCH {}: DISABLED!".format(swi))

		# Configure Zynaptik Analog Inputs (CV-IN)
		for i, event in enumerate(zynthian_gui_config.zynaptik_ad_midi_events):
			if event is not None:
				if event['chan'] is not None:
					midi_chan = event['chan']
				else:
					midi_chan = curlayer_chan

				if midi_chan is not None:
					lib_zyncore.setup_zynaptik_cvin(i, event['type'], midi_chan, event['num'])
					logging.info("ZYNAPTIK CV-IN {}: {} CH#{}, {}".format(i, event['type'], midi_chan, event['num']))
				else:
					lib_zyncore.disable_zynaptik_cvin(i)
					logging.info("ZYNAPTIK CV-IN {}: DISABLED!".format(i))

		# Configure Zynaptik Analog Outputs (CV-OUT)
		for i, event in enumerate(zynthian_gui_config.zynaptik_da_midi_events):
			if event is not None:
				if event['chan'] is not None:
					midi_chan = event['chan']
				else:
					midi_chan = curlayer_chan

				if midi_chan is not None:
					lib_zyncore.setup_zynaptik_cvout(i, event['type'], midi_chan, event['num'])
					logging.info("ZYNAPTIK CV-OUT {}: {} CH#{}, {}".format(i, event['type'], midi_chan, event['num']))
				else:
					lib_zyncore.disable_zynaptik_cvout(i)
					logging.info("ZYNAPTIK CV-OUT {}: DISABLED!".format(i))

		# Configure Zyntof Inputs (Distance Sensor)
		for i, event in enumerate(zynthian_gui_config.zyntof_midi_events):
			if event is not None:
				if event['chan'] is not None:
					midi_chan = event['chan']
				else:
					midi_chan = curlayer_chan

				if midi_chan is not None:
					lib_zyncore.setup_zyntof(i, event['type'], midi_chan, event['num'])
					logging.info("ZYNTOF {}: {} CH#{}, {}".format(i, event['type'], midi_chan, event['num']))
				else:
					lib_zyncore.disable_zyntof(i)
					logging.info("ZYNTOF {}: DISABLED!".format(i))


	def zynswitches(self):
		if not lib_zyncore: return
		i = 0
		while i<=zynthian_gui_config.last_zynswitch_index:
			dtus = lib_zyncore.get_zynswitch(i, zynthian_gui_config.zynswitch_long_us)
			if dtus < 0:
				pass
			elif dtus == 0:
				self.zynswitch_push(i)
			elif dtus>zynthian_gui_config.zynswitch_long_us:
				self.zynswitch_long(i)
			elif dtus>zynthian_gui_config.zynswitch_bold_us:
				# Double switches must be bold!!! => by now ...
				if not self.zynswitch_double(i):
					self.zynswitch_bold(i)
			elif dtus>0:
				#print("Switch "+str(i)+" dtus="+str(dtus))
				self.zynswitch_short(i)
			i += 1


	def zynswitch_long(self,i):
		logging.debug('Looooooooong Switch '+str(i))
		self.start_loading()

		# Standard 4 ZynSwitches
		if i==0:
			self.show_screen("zynpad")

		elif i==1:
			self.show_screen("admin")

		elif i==2:
			self.callable_ui_action("ALL_OFF")

		elif i==3:
			self.screens['admin'].power_off()

		# Custom ZynSwitches
		elif i>=4:
			self.custom_switch_ui_action(i-4, "L")

		self.stop_loading()


	def zynswitch_bold(self,i):
		logging.debug('Bold Switch '+str(i))

		self.start_loading()

		try:
			if self.screens[self.current_screen].switch(i, 'B'):
				self.stop_loading()
				return
		except AttributeError as e:
			pass

		# Default actions for the 4 standard ZynSwitches
		if i==0:
			self.show_screen('main')

		elif i==1:
			self.restore_curlayer()
			self.show_screen_reset('audio_mixer')

		elif i==2:
			self.show_screen('snapshot')

		elif i==3:
			self.screens[self.current_screen].switch_select('B')

		# Custom ZynSwitches
		elif i>=4:
			self.custom_switch_ui_action(i-4, "B")

		self.stop_loading()


	def zynswitch_short(self,i):
		logging.debug('Short Switch '+str(i))

		self.start_loading()

		try:
			if self.screens[self.current_screen].switch(i, 'S'):
				self.stop_loading()
				return
		except AttributeError as e:
			pass

		# Default actions for the standard 4 ZynSwitches
		if i==0:
			pass

		elif i==1:
			self.back_screen()

		elif i==2:
			pass

		elif i==3:
			self.screens[self.current_screen].switch_select('S')

		# Custom ZynSwitches
		elif i>=4:
			self.custom_switch_ui_action(i-4, "S")

		self.stop_loading()


	def zynswitch_push(self,i):
		# Standard 4 ZynSwitches
		if i>=0 and i<=3:
			pass

		# Custom ZynSwitches
		elif i>= 4:
			logging.debug('Push Switch '+str(i))
			self.start_loading()
			self.custom_switch_ui_action(i-4, "P")
			self.stop_loading()


	def zynswitch_double(self,i):
		self.dtsw[i]=datetime.now()
		for j in range(4):
			if j==i: continue
			if abs((self.dtsw[i]-self.dtsw[j]).total_seconds())<0.3:
				self.start_loading()
				dswstr=str(i)+'+'+str(j)
				logging.debug('Double Switch '+dswstr)
				#self.show_control_xy(i,j)
				self.show_screen('control')
				self.screens['control'].set_xyselect_mode(i,j)
				self.stop_loading()
				return True


	def zynswitch_X(self,i):
		logging.debug('X Switch %d' % i)
		if self.current_screen=='control' and self.screens['control'].mode=='control':
			self.screens['control'].midi_learn(i)


	def zynswitch_Y(self,i):
		logging.debug('Y Switch %d' % i)
		if self.current_screen=='control' and self.screens['control'].mode=='control':
			self.screens['control'].midi_unlearn(i)


	#------------------------------------------------------------------
	# Switch Defered Events
	#------------------------------------------------------------------


	def zynswitch_defered(self, t, i):
		self.zynswitch_defered_event=(t,i)


	def zynswitch_defered_exec(self):
		if self.zynswitch_defered_event is not None:
			#Copy event and clean variable
			event=copy.deepcopy(self.zynswitch_defered_event)
			self.zynswitch_defered_event=None
			#Process event
			if event[0]=='P':
				self.zynswitch_push(event[1])
			elif event[0]=='S':
				self.zynswitch_short(event[1])
			elif event[0]=='B':
				self.zynswitch_bold(event[1])
			elif event[0]=='L':
				self.zynswitch_long(event[1])
			elif event[0]=='X':
				self.zynswitch_X(event[1])
			elif event[0]=='Y':
				self.zynswitch_Y(event[1])


	#------------------------------------------------------------------
	# Read Physical Zynswitches
	#------------------------------------------------------------------

	def zynswitch_read(self):
		if self.loading:
			return

		#Read Zynswitches
		try:
			self.zynswitch_defered_exec()
			self.zynswitches()

		except Exception as err:
			logging.exception(err)

		self.reset_loading()


	#------------------------------------------------------------------
	# MIDI processing
	#------------------------------------------------------------------

	def zynmidi_read(self):
		try:
			while lib_zyncore:
				ev=lib_zyncore.read_zynmidi()
				if ev==0: break

				#logging.info("MIDI_UI MESSAGE: {}".format(hex(ev)))

				if (ev & 0xFF0000)==0xF80000:
					self.status_info['midi_clock'] = True
				else:
					self.status_info['midi'] = True

				evtype = (ev & 0xF00000) >> 20
				chan = (ev & 0x0F0000) >> 16

				#logging.info("MIDI_UI MESSAGE DETAILS: {}, {}".format(chan,evtype))

				# System Messages
				if zynthian_gui_config.midi_sys_enabled and evtype==0xF:
					# Song Position Pointer...
					if chan==0x1:
						timecode = (ev & 0xFF) >> 8;
					elif chan==0x2:
						pos = ev & 0xFFFF;
					# Song Select...
					elif chan==0x3:
						song_number = (ev & 0xFF) >> 8;
					# Timeclock
					elif chan==0x8:
						pass
					# MIDI tick
					elif chan==0x9:
						pass
					# Start
					elif chan==0xA:
						pass
					# Continue
					elif chan==0xB:
						pass
					# Stop
					elif chan==0xC:
						pass
					# Active Sensing
					elif chan==0xE:
						pass
					# Reset
					elif chan==0xF:
						pass

				# Master MIDI Channel ...
				elif chan==zynthian_gui_config.master_midi_channel:
					logging.info("MASTER MIDI MESSAGE: %s" % hex(ev))
					self.start_loading()
					# Webconf configured messages for Snapshot Control ...
					if ev==zynthian_gui_config.master_midi_program_change_up:
						logging.debug("PROGRAM CHANGE UP!")
						self.screens['snapshot'].midi_program_change_up()
					elif ev==zynthian_gui_config.master_midi_program_change_down:
						logging.debug("PROGRAM CHANGE DOWN!")
						self.screens['snapshot'].midi_program_change_down()
					elif ev==zynthian_gui_config.master_midi_bank_change_up:
						logging.debug("BANK CHANGE UP!")
						self.screens['snapshot'].midi_bank_change_up()
					elif ev==zynthian_gui_config.master_midi_bank_change_down:
						logging.debug("BANK CHANGE DOWN!")
						self.screens['snapshot'].midi_bank_change_down()
					# Program Change => Snapshot Load
					elif evtype==0xC:
						pgm = ((ev & 0x7F00)>>8)
						logging.debug("PROGRAM CHANGE %d" % pgm)
						self.screens['snapshot'].midi_program_change(pgm)
					# Control Change ...
					elif evtype==0xB:
						ccnum=(ev & 0x7F00)>>8
						if ccnum==zynthian_gui_config.master_midi_bank_change_ccnum:
							bnk = (ev & 0x7F)
							logging.debug("BANK CHANGE %d" % bnk)
							self.screens['snapshot'].midi_bank_change(bnk)
						elif ccnum==120:
							self.all_sounds_off()
						elif ccnum==123:
							self.all_notes_off()
					# Note-on => CUIA
					elif evtype==0x9:
						note = str((ev & 0x7F00)>>8)
						vel = (ev & 0x007F)
						if vel != 0 and note in self.note2cuia:
							self.callable_ui_action(self.note2cuia[note], [vel])

					#Run autoconnect (if needed) and stop logo animation
					self.zynautoconnect_do()
					self.stop_loading()

				# Program Change ...
				elif evtype==0xC:
					pgm = (ev & 0x7F00)>>8
					logging.info("MIDI PROGRAM CHANGE: CH{} => {}".format(chan,pgm))

					# SubSnapShot (ZS3) MIDI learn ...
					if self.midi_learn_mode and self.current_screen=='zs3_learn':
						if self.screens['layer'].save_midi_chan_zs3(chan, pgm):
							self.close_screen()
							self.exit_midi_learn_mode()

					# Set Preset or ZS3 (sub-snapshot), depending of config option
					else:
						if zynthian_gui_config.midi_prog_change_zs3:
							self.screens['layer'].set_midi_chan_zs3(chan, pgm)
						else:
							self.screens['layer'].set_midi_chan_preset(chan, pgm)

						#if self.curlayer and chan==self.curlayer.get_midi_chan():
						#	self.show_screen('control')

				# Control Change ...
				elif evtype==0xB:
					self.screens['midi_chan'].midi_chan_activity(chan)
					ccnum=(ev & 0x7F00)>>8
					ccval=(ev & 0x007F)
					#logging.debug("MIDI CONTROL CHANGE: CH{}, CC{} => {}".format(chan,ccnum,ccval))
					# If MIDI learn pending ...
					if self.midi_learn_zctrl:
						self.midi_learn_zctrl.cb_midi_learn(chan, ccnum)
					# Try layer's zctrls
					else:
						self.screens['layer'].midi_control_change(chan, ccnum, ccval)
						self.zynmixer.midi_control_change(chan, ccnum, ccval)

				# Note-On ...
				elif evtype==0x9:
					self.screens['midi_chan'].midi_chan_activity(chan)
					#Preload preset (note-on)
					if self.current_screen=='preset' and zynthian_gui_config.preset_preload_noteon and chan==self.curlayer.get_midi_chan():
						self.start_loading()
						self.screens['preset'].preselect_action()
						self.stop_loading()
					#Note Range Learn
					elif self.current_screen=='midi_key_range':
						note = (ev & 0x7F00)>>8
						self.screens['midi_key_range'].learn_note_range(note)

				# Pitch Bending ...
				elif evtype==0xE:
					pass

		except Exception as err:
			self.reset_loading()
			logging.exception(err)


	#------------------------------------------------------------------
	# Control Thread
	#------------------------------------------------------------------

	def start_control_thread(self):
		self.control_thread=Thread(target=self.control_thread_task, args=())
		self.control_thread.name = "control"
		self.control_thread.daemon = True # thread dies with the program
		self.control_thread.start()


	def control_thread_task(self):
		j = 0
		while not self.exit_flag:
			# Read zynswitches, MIDI & OSC events
			self.zynswitch_read()
			self.zynmidi_read()
			self.osc_receive()

			# Run autoconnect if pending
			self.zynautoconnect_do()

			# Refresh GUI controllers every 4 cycles
			if j>4:
				j = 0
				self.plot_zctrls()
			else:
				j += 1

			# Wait a little bit ...
			sleep(0.01)
			if self.zynread_wait_flag:
				sleep(0.3)
				self.zynread_wait_flag=False


	def plot_zctrls(self):
		try:
			self.screens[self.current_screen].plot_zctrls()
		except AttributeError:
			pass
		except Exception as e:
			logging.error(e)


	#------------------------------------------------------------------
	# "Busy" Animated Icon Thread
	#------------------------------------------------------------------

	def start_loading_thread(self):
		self.loading_thread=Thread(target=self.loading_refresh, args=())
		self.loading_thread.name = "loading"
		self.loading_thread.daemon = True # thread dies with the program
		self.loading_thread.start()


	def start_loading(self):
		self.loading=self.loading+1
		if self.loading<1: self.loading=1
		#logging.debug("START LOADING %d" % self.loading)


	def stop_loading(self):
		self.loading=self.loading-1
		if self.loading<0: self.loading=0
		#logging.debug("STOP LOADING %d" % self.loading)


	def reset_loading(self):
		self.loading=0


	def loading_refresh(self):
		while not self.exit_flag:
			try:
				self.screens[self.current_screen].refresh_loading()
			except Exception as err:
				logging.error("zynthian_gui.loading_refresh() => %s" % err)
			sleep(0.1)

	#------------------------------------------------------------------
	# Status Refresh Thread
	#------------------------------------------------------------------

	def start_status_thread(self):
		self.status_thread=Thread(target=self.status_thread_task, args=())
		self.status_thread.name = "status"
		self.status_thread.daemon = True # thread dies with the program
		self.status_thread.start()


	def status_thread_task(self):
		while not self.exit_flag:
			self.refresh_status()
			if self.wsleds:
				self.update_wsleds()
			sleep(0.2)
		if self.wsleds:
			self.end_wsleds()


	def refresh_status(self):
		try:
			if zynthian_gui_config.show_cpu_status:
				# Get CPU Load
				#self.status_info['cpu_load'] = max(psutil.cpu_percent(None, True))
				self.status_info['cpu_load'] = zynautoconnect.get_jackd_cpu_load()
			else:
				# Get audio peak level
				self.status_info['peakA'] = self.zynmixer.get_dpm(MIXER_MAIN_CHANNEL, 0)
				self.status_info['peakB'] = self.zynmixer.get_dpm(MIXER_MAIN_CHANNEL, 1)
				self.status_info['holdA'] = self.zynmixer.get_dpm_hold(MIXER_MAIN_CHANNEL, 0)
				self.status_info['holdB'] = self.zynmixer.get_dpm_hold(MIXER_MAIN_CHANNEL, 1)

			# Get Status Flags (once each 5 refreshes)
			if self.status_counter>5:
				self.status_counter = 0

				self.status_info['undervoltage'] = False
				self.status_info['overtemp'] = False
				try:
					if not self.get_throttled_file:
						self.get_throttled_file = open('/sys/devices/platform/soc/soc:firmware/get_throttled')
					self.get_throttled_file.seek(0)
					thr = int('0x%s' % self.get_throttled_file.read(), 16)
					if thr & 0x1:
						self.status_info['undervoltage'] = True
					elif thr & (0x4 | 0x2):
						self.status_info['overtemp'] = True

				except Exception as e:
					logging.error(e)

			else:
				self.status_counter += 1

			# Get Recorder Status
			try:
				self.status_info['midi_recorder'] = self.screens['midi_recorder'].get_status()
			except Exception as e:
				logging.error(e)

			# Refresh On-Screen Status
			try:
				self.screens[self.current_screen].refresh_status(self.status_info)
			except AttributeError:
				pass

			# Clean some status_info
			self.status_info['xrun'] = False
			self.status_info['midi'] = False
			self.status_info['midi_clock'] = False

		except Exception as e:
			logging.exception(e)


	#------------------------------------------------------------------
	# Thread ending on Exit
	#------------------------------------------------------------------


	def wait_threads_end(self, n=20):
		logging.debug("Awaiting threads to end ...")

		while (self.loading_thread.is_alive() or self.status_thread.is_alive() or self.control_thread.is_alive() or zynautoconnect.is_running()) and n>0:
			sleep(0.1)
			n -= 1

		if n<=0:
			logging.error("Reached maximum count! Remaining {} active threads.".format(threading.active_count()))
			return False
		else:
			logging.debug("Remaining {} active threads.".format(threading.active_count()))
			sleep(0.5)
			return True


	def exit(self, code=0):
		self.exit_flag=True
		self.exit_code=code


	#------------------------------------------------------------------
	# Polling
	#------------------------------------------------------------------

	def start_polling(self):
		self.polling=True
		self.zyngine_refresh()
		self.osc_timeout()


	def stop_polling(self):
		self.polling=False


	def after(self, msec, func):
		zynthian_gui_config.top.after(msec, func)


	def zyngine_refresh(self):
		try:
			# Capture exit event and finish
			if self.exit_flag:
				self.stop()
				self.wait_threads_end()
				logging.info("EXITING ZYNTHIAN-UI ...")
				zynthian_gui_config.top.quit()
				return
			# Refresh Current Layer
			elif self.curlayer and not self.loading:
				self.curlayer.refresh()

		except Exception as e:
			self.reset_loading()
			logging.exception(e)

		# Poll
		if self.polling:
			zynthian_gui_config.top.after(160, self.zyngine_refresh)


	def osc_timeout(self):
		self.watchdog_last_check = monotonic()
		for client in list(self.osc_clients):
			if self.osc_clients[client] < self.watchdog_last_check - self.osc_heartbeat_timeout:
				self.osc_clients.pop(client)
				try:
					self.zynmixer.removeOscClient(ctypes.c_char_p(client.encode('utf-8')))
				except:
					pass
		# Poll
		if self.polling:
			zynthian_gui_config.top.after(self.osc_heartbeat_timeout * 1000, self.osc_timeout)


	#------------------------------------------------------------------
	# All Notes/Sounds Off => PANIC!
	#------------------------------------------------------------------


	def all_sounds_off(self):
		logging.info("All Sounds Off!")
		for chan in range(16):
			lib_zyncore.ui_send_ccontrol_change(chan, 120, 0)


	def all_notes_off(self):
		logging.info("All Notes Off!")
		for chan in range(16):
			lib_zyncore.ui_send_ccontrol_change(chan, 123, 0)


	def raw_all_notes_off(self):
		logging.info("Raw All Notes Off!")
		lib_zyncore.ui_send_all_notes_off()


	def all_sounds_off_chan(self, chan):
		logging.info("All Sounds Off for channel {}!".format(chan))
		lib_zyncore.ui_send_ccontrol_change(chan, 120, 0)


	def all_notes_off_chan(self, chan):
		logging.info("All Notes Off for channel {}!".format(chan))
		lib_zyncore.ui_send_ccontrol_change(chan, 123, 0)


	def raw_all_notes_off_chan(self, chan):
		logging.info("Raw All Notes Off for channel {}!".format(chan))
		lib_zyncore.ui_send_all_notes_off_chan(chan)


	#------------------------------------------------------------------
	# MPE initialization
	#------------------------------------------------------------------

	def init_mpe_zones(self, lower_n_chans, upper_n_chans):
		# Configure Lower Zone
		if not isinstance(lower_n_chans, int) or lower_n_chans<0 or lower_n_chans>0xF:
			logging.error("Can't initialize MPE Lower Zone. Incorrect num of channels ({})".format(lower_n_chans))
		else:
			lib_zyncore.ctrlfb_send_ccontrol_change(0x0, 0x79, 0x0)
			lib_zyncore.ctrlfb_send_ccontrol_change(0x0, 0x64, 0x6)
			lib_zyncore.ctrlfb_send_ccontrol_change(0x0, 0x65, 0x0)
			lib_zyncore.ctrlfb_send_ccontrol_change(0x0, 0x06, lower_n_chans)

		# Configure Upper Zone
		if not isinstance(upper_n_chans, int) or upper_n_chans<0 or upper_n_chans>0xF:
			logging.error("Can't initialize MPE Upper Zone. Incorrect num of channels ({})".format(upper_n_chans))
		else:
			lib_zyncore.ctrlfb_send_ccontrol_change(0xF, 0x79, 0x0)
			lib_zyncore.ctrlfb_send_ccontrol_change(0xF, 0x64, 0x6)
			lib_zyncore.ctrlfb_send_ccontrol_change(0xF, 0x65, 0x0)
			lib_zyncore.ctrlfb_send_ccontrol_change(0xF, 0x06, upper_n_chans)

	#------------------------------------------------------------------
	# MIDI learning
	#------------------------------------------------------------------


	def init_midi_learn(self, zctrl):
		self.midi_learn_zctrl = zctrl
		lib_zyncore.set_midi_learning_mode(1)


	def end_midi_learn(self):
		self.midi_learn_zctrl = None
		lib_zyncore.set_midi_learning_mode(0)
		self.screens[self.current_screen].end_midi_learn()


	def refresh_midi_learn(self):
		self.screens['control'].refresh_midi_bind()
		self.screens['control'].set_select_path()


	#------------------------------------------------------------------
	# Autoconnect
	#------------------------------------------------------------------


	def zynautoconnect(self, force=False):
		if force:
			zynautoconnect.midi_autoconnect(True)
			zynautoconnect.audio_autoconnect(True)
		else:
			self.zynautoconnect_midi_flag = True
			self.zynautoconnect_audio_flag = True


	def zynautoconnect_midi(self, force=False):
		if force:
			zynautoconnect.midi_autoconnect(True)
		else:
			self.zynautoconnect_midi_flag = True


	def zynautoconnect_audio(self, force=False):
		if force:
			zynautoconnect.audio_autoconnect(True)
		else:
			self.zynautoconnect_audio_flag = True


	def zynautoconnect_do(self):
		if self.zynautoconnect_midi_flag:
			self.zynautoconnect_midi_flag = False
			zynautoconnect.midi_autoconnect(True)

		if self.zynautoconnect_audio_flag:
			self.zynautoconnect_audio_flag = False
			zynautoconnect.audio_autoconnect(True)


	def zynautoconnect_acquire_lock(self):
		#Get Mutex Lock
		zynautoconnect.acquire_lock()


	def zynautoconnect_release_lock(self):
		#Release Mutex Lock
		zynautoconnect.release_lock()


	#------------------------------------------------------------------
	# Jackd Info
	#------------------------------------------------------------------

	def get_jackd_samplerate(self):
		return zynautoconnect.get_jackd_samplerate()


	def get_jackd_blocksize(self):
		return zynautoconnect.get_jackd_blocksize()


	#------------------------------------------------------------------
	# Zynthian Config Info
	#------------------------------------------------------------------

	def get_zynthian_config(self, varname):
		return eval("zynthian_gui_config.{}".format(varname))


	def allow_rbpi_headphones(self):
		return self.screens['layer'].amixer_layer.engine.allow_rbpi_headphones()


#******************************************************************************
#------------------------------------------------------------------------------
# Start Zynthian!
#------------------------------------------------------------------------------
#******************************************************************************

logging.info("STARTING ZYNTHIAN-UI ...")
zynthian_gui_config.zyngui=zyngui=zynthian_gui()
zyngui.start()


#------------------------------------------------------------------------------
# Zynlib Callbacks
#------------------------------------------------------------------------------

@ctypes.CFUNCTYPE(None, ctypes.c_ubyte, ctypes.c_int)
def zynpot_cb(i, dval):
	#logging.debug("Zynpot {} Callback => {}".format(i, dval))
	try:
		#zyngui.lock.acquire()
		zyngui.screens[zyngui.current_screen].zynpot_cb(i, dval)
		#zyngui.lock.release()

	except Exception as err:
		#zyngui.lock.release()
		logging.exception(err)


lib_zyncore.setup_zynpot_cb(zynpot_cb)


#------------------------------------------------------------------------------
# Reparent Top Window using GTK XEmbed protocol features
#------------------------------------------------------------------------------

def flushflush():
	for i in range(1000):
		print("FLUSHFLUSHFLUSHFLUSHFLUSHFLUSHFLUSH")
	zynthian_gui_config.top.after(200, flushflush)


if zynthian_gui_config.wiring_layout=="EMULATOR":
	top_xid=zynthian_gui_config.top.winfo_id()
	print("Zynthian GUI XID: "+str(top_xid))
	if len(sys.argv)>1:
		parent_xid=int(sys.argv[1])
		print("Parent XID: "+str(parent_xid))
		zynthian_gui_config.top.geometry('-10000-10000')
		zynthian_gui_config.top.overrideredirect(True)
		zynthian_gui_config.top.wm_withdraw()
		flushflush()
		zynthian_gui_config.top.after(1000, zynthian_gui_config.top.wm_deiconify)


#------------------------------------------------------------------------------
# Signal Catching
#------------------------------------------------------------------------------

def exit_handler(signo, stack_frame):
	logging.info("Catch Exit Signal ({}) ...".format(signo))
	if signo==signal.SIGHUP:
		exit_code = 0
	elif signo==signal.SIGINT:
		exit_code = 100
	elif signo==signal.SIGQUIT:
		exit_code = 102
	elif signo==signal.SIGTERM:
		exit_code = 101

	zyngui.exit(exit_code)


signal.signal(signal.SIGHUP, exit_handler)
signal.signal(signal.SIGINT, exit_handler)
signal.signal(signal.SIGQUIT, exit_handler)
signal.signal(signal.SIGTERM, exit_handler)


def delete_window():
	exit_code = 101
	zyngui.exit(exit_code)


zynthian_gui_config.top.protocol("WM_DELETE_WINDOW", delete_window)


#------------------------------------------------------------------------------
# Key Bindings
#------------------------------------------------------------------------------

#Function to handle computer keyboard key press
#	event: Key event
def cb_keybinding(event):
	logging.debug("Key press {} {}".format(event.keycode, event.keysym))
	zynthian_gui_config.top.focus_set() # Must remove focus from listbox to avoid interference with physical keyboard

	if not zynthian_gui_keybinding.getInstance().isEnabled():
		logging.debug("Key binding is disabled - ignoring key press")
		return

	# Ignore TAB key (for now) to avoid confusing widget focus change
	if event.keysym == "Tab":
		return

	# Space is not recognised as keysym so need to convert keycode
	if event.keycode == 65:
		keysym = "Space"
	else:
		keysym = event.keysym

	action = zynthian_gui_keybinding.getInstance().get_key_action(keysym, event.state)
	if action != None:
		zyngui.callable_ui_action(action)


zynthian_gui_config.top.bind("<Key>", cb_keybinding)


#------------------------------------------------------------------------------
# TKinter Main Loop
#------------------------------------------------------------------------------

#import cProfile
#cProfile.run('zynthian_gui_config.top.mainloop()')

zynthian_gui_config.top.mainloop()

#------------------------------------------------------------------------------
# Exit
#------------------------------------------------------------------------------

logging.info("Exit with code {} ...\n\n".format(zyngui.exit_code))
exit(zyngui.exit_code)

#------------------------------------------------------------------------------<|MERGE_RESOLUTION|>--- conflicted
+++ resolved
@@ -1160,25 +1160,14 @@
 		#----------------------------------------------------------------
 		elif cuia == "ZYNPOT_UP":
 			try:
-<<<<<<< HEAD
-				self.get_current_screen_obj().zynpot_cb(params[0], 1)
-			except:
-				pass
-		elif cuia == "ZYNPOT_DOWN":
-			try:
-				self.get_current_screen_obj().zynpot_cb(params[0], -1)
-			except:
-				pass
-=======
-				self.screens[self.current_screen].zynpot_cb(params[0], +1)
+				self.get_current_screen_obj().zynpot_cb(params[0], +1)
 			except Exception as err:
 				logging.exception(err)
 		elif cuia == "ZYNPOT_DOWN":
 			try:
-				self.screens[self.current_screen].zynpot_cb(params[0], -1)
+				self.get_current_screen_obj().zynpot_cb(params[0], -1)
 			except Exception as err:
 				logging.exception(err)
->>>>>>> d98a39e0
 
 		#----------------------------------------------------------------
 		# Legacy "4 x rotaries" CUIAs
@@ -1257,7 +1246,6 @@
 		#----------------------------------------------------------------
 		# Screen/Mode management CUIAs
 		#----------------------------------------------------------------
-<<<<<<< HEAD
 		#TODO: Toggle not necessarily desired action. Should we add set-screen options?
 
 		elif cuia == "TOGGLE_VIEW" and params:
@@ -1266,9 +1254,6 @@
 		elif cuia == "SHOW_VIEW" and params:
 			self.show_screen_reset(params[0])
 		
-=======
-
->>>>>>> d98a39e0
 		elif cuia in ("MODAL_MAIN", "SCREEN_MAIN"):
 			self.toggle_screen("main")
 
