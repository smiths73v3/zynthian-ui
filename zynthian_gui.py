#!/usr/bin/python3
# -*- coding: utf-8 -*-
#******************************************************************************
# ZYNTHIAN PROJECT: Zynthian GUI
#
# Main Class and Program for Zynthian GUI
#
# Copyright (C) 2015-2016 Fernando Moyano <jofemodo@zynthian.org>
#
#******************************************************************************
#
# This program is free software; you can redistribute it and/or
# modify it under the terms of the GNU General Public License as
# published by the Free Software Foundation; either version 2 of
# the License, or any later version.
#
# This program is distributed in the hope that it will be useful,
# but WITHOUT ANY WARRANTY; without even the implied warranty of
# MERCHANTABILITY or FITNESS FOR A PARTICULAR PURPOSE. See the
# GNU General Public License for more details.
#
# For a full copy of the GNU General Public License see the LICENSE.txt file.
#
#******************************************************************************

import os
import sys
import copy
import liblo
import signal
#import psutil
#import alsaseq
import logging
import importlib
import threading
import rpi_ws281x
from time import sleep
from pathlib import Path
from time import monotonic
from os.path import isfile
from datetime import datetime
#from vcgencmd import Vcgencmd
from threading  import Thread, Lock
from subprocess import check_output
from ctypes import c_float, c_double, CDLL,c_char_p

# Zynthian specific modules
import zynconf
import zynautoconnect
from zyncoder.zyncore import lib_zyncore
#from jackpeak import *
#from jackpeak.jackpeak import lib_jackpeak, lib_jackpeak_init
from zynlibs.zynmixer import zynmixer
from zynlibs.zynmixer.zynmixer import lib_zynmixer

from zyngine import zynthian_zcmidi
from zyngine import zynthian_midi_filter

from zyngui import zynthian_gui_config
from zyngui import zynthian_gui_keyboard
#from zyngui.zynthian_gui_controller import zynthian_gui_controller
#from zyngui.zynthian_gui_selector import zynthian_gui_selector
from zyngui.zynthian_gui_info import zynthian_gui_info
from zyngui.zynthian_gui_option import zynthian_gui_option
from zyngui.zynthian_gui_admin import zynthian_gui_admin
from zyngui.zynthian_gui_snapshot import zynthian_gui_snapshot
from zyngui.zynthian_gui_layer import zynthian_gui_layer
from zyngui.zynthian_gui_layer_options import zynthian_gui_layer_options
from zyngui.zynthian_gui_sublayer_options import zynthian_gui_sublayer_options
from zyngui.zynthian_gui_engine import zynthian_gui_engine
from zyngui.zynthian_gui_midi_chan import zynthian_gui_midi_chan
from zyngui.zynthian_gui_midi_cc import zynthian_gui_midi_cc
from zyngui.zynthian_gui_midi_prog import zynthian_gui_midi_prog
from zyngui.zynthian_gui_midi_key_range import zynthian_gui_midi_key_range
from zyngui.zynthian_gui_audio_out import zynthian_gui_audio_out
from zyngui.zynthian_gui_midi_out import zynthian_gui_midi_out
from zyngui.zynthian_gui_audio_in import zynthian_gui_audio_in
from zyngui.zynthian_gui_bank import zynthian_gui_bank
from zyngui.zynthian_gui_preset import zynthian_gui_preset
from zyngui.zynthian_gui_control import zynthian_gui_control
from zyngui.zynthian_gui_control_xy import zynthian_gui_control_xy
from zyngui.zynthian_gui_midi_profile import zynthian_gui_midi_profile
from zyngui.zynthian_gui_zs3_learn import zynthian_gui_zs3_learn
from zyngui.zynthian_gui_zs3_options import zynthian_gui_zs3_options
from zyngui.zynthian_gui_confirm import zynthian_gui_confirm
from zyngui.zynthian_gui_keybinding import zynthian_gui_keybinding
from zyngui.zynthian_gui_main import zynthian_gui_main
from zyngui.zynthian_gui_audio_recorder import zynthian_gui_audio_recorder
from zyngui.zynthian_gui_midi_recorder import zynthian_gui_midi_recorder
from zyngui.zynthian_gui_stepsequencer import zynthian_gui_stepsequencer
from zyngui.zynthian_gui_mixer import zynthian_gui_mixer
from zyngui.zynthian_gui_touchscreen_calibration import zynthian_gui_touchscreen_calibration
if "autoeq" in zynthian_gui_config.experimental_features:
	from zyngui.zynthian_gui_autoeq import zynthian_gui_autoeq

#-------------------------------------------------------------------------------
# Zynthian Main GUI Class
#-------------------------------------------------------------------------------

class zynthian_gui:

	SCREEN_HMODE_NONE = 0
	SCREEN_HMODE_ADD = 1
	SCREEN_HMODE_REPLACE = 2
	SCREEN_HMODE_RESET = 3

	note2cuia = {
		"0": "POWER_OFF",
		"1": "REBOOT",
		"2": "RESTART_UI",
		"3": "RELOAD_MIDI_CONFIG",
		"4": "RELOAD_KEY_BINDING",
		"5": "LAST_STATE_ACTION",
		"6": "EXIT_UI",

		"10": "ALL_NOTES_OFF",
		"11": "ALL_SOUNDS_OFF",
		"12": "ALL_OFF",

		"23": "TOGGLE_AUDIO_RECORD",
		"24": "START_AUDIO_RECORD",
		"25": "STOP_AUDIO_RECORD",
		"26": "TOGGLE_AUDIO_PLAY",
		"27": "START_AUDIO_PLAY",
		"28": "STOP_AUDIO_PLAY",

		"35": "TOGGLE_MIDI_RECORD",
		"36": "START_MIDI_RECORD",
		"37": "STOP_MIDI_RECORD",
		"38": "TOGGLE_MIDI_PLAY",
		"39": "START_MIDI_PLAY",
		"40": "STOP_MIDI_PLAY",

		"48": "BACK",
		"49": "NEXT",
		"50": "PREV",
		"51": "SELECT",
		
		"52": "SELECT_UP",
		"53": "SELECT_DOWN",
		"54": "BACK_UP",
		"55": "BACK_DOWN",
		"56": "LAYER_UP",
		"57": "LAYER_DOWN",
		"58": "LEARN_UP",
		"59": "LEARN_DOWN",

		"64": "SWITCH_BACK_SHORT",
		"63": "SWITCH_BACK_BOLD",
		"62": "SWITCH_BACK_LONG",
		"65": "SWITCH_SELECT_SHORT",
		"66": "SWITCH_SELECT_BOLD",
		"67": "SWITCH_SELECT_LONG",
		"60": "SWITCH_LAYER_SHORT",
		"61": "SWITCH_LAYER_BOLD",
		"68": "SWITCH_LAYER_LONG",
		"71": "SWITCH_SNAPSHOT_SHORT",
		"72": "SWITCH_SNAPSHOT_BOLD",
		"73": "SWITCH_SNAPSHOT_LONG",

		"80": "SCREEN_MAIN",
		"81": "SCREEN_ADMIN",
		"82": "SCREEN_AUDIO_MIXER",
		"83": "SCREEN_SNAPSHOT",
		"84": "SCREEN_AUDIO_RECORDER",
		"85": "SCREEN_MIDI_RECORDER",
		"86": "SCREEN_ALSA_MIXER",
		"87": "SCREEN_STEPSEQ",
		"88": "SCREEN_BANK",
		"89": "SCREEN_PRESET",

		"100": "LAYER_CONTROL",
		"101": "LAYER_OPTIONS",
		"102": "MENU",
		"103": "PRESET",
		"104": "FAVS",
		"105": "ZYNPAD"
	}

	def __init__(self):
		self.screens = {}
		self.screen_history = []
		self.current_screen = None
		self.screen_timer_id = None
		
		self.curlayer = None
		self._curlayer = None

		self.dtsw = []
		self.polling = False

		self.loading = 0
		self.loading_thread = None
		self.control_thread = None
		self.status_thread = None
		self.zynread_wait_flag = False
		self.zynswitch_defered_event = None
		self.exit_flag = False
		self.exit_code = 0

		self.zynmidi = None
		self.midi_filter_script = None;
		self.midi_learn_mode = False
		self.midi_learn_zctrl = None

		self.status_info = {}
		self.status_counter = 0

		self.zynautoconnect_audio_flag = False
		self.zynautoconnect_midi_flag = False

		self.get_throttled_file = None

		# Create Lock object to avoid concurrence problems
		self.lock = Lock()

		# Init LEDs
		self.init_wsleds()

		# Create vcgencmd instance
		#self.vcgencmd = Vcgencmd()

		# Load keyboard binding map
		zynthian_gui_keybinding.getInstance().load()

		# Get Jackd Options
		self.jackd_options = zynconf.get_jackd_options()

		# Dictionary of {OSC clients, last heartbeat} registered for mixer feedback
		self.osc_clients = {}
		self.osc_timer = 12

		# Initialize peakmeter audio monitor if needed
#		if not zynthian_gui_config.show_cpu_status:
#			try:
#				global lib_jackpeak
#				lib_jackpeak = lib_jackpeak_init()
#				lib_jackpeak.setDecay(c_float(0.2))
#				lib_jackpeak.setHoldCount(10)
#			except Exception as e:
#				logging.error("ERROR initializing jackpeak: %s" % e)

		# Initialize MIDI & Switches
		try:
			self.zynmidi = zynthian_zcmidi()
			self.zynswitches_init()
			self.zynswitches_midi_setup()
		except Exception as e:
			logging.error("ERROR initializing MIDI & Switches: {}".format(e))


	# ---------------------------------------------------------------------------
	# WS281X LEDs
	# ---------------------------------------------------------------------------

	def init_wsleds(self):
		if zynthian_gui_config.wiring_layout=="Z2_V1":
			# LEDS with PWM1 (pin 13, channel 1)
			pin = 13
			chan = 1
		elif zynthian_gui_config.wiring_layout=="Z2_V2":
			# LEDS with SPI0 (pin 10, channel 0)
			pin = 10
			chan = 0
		else:
			self.wsleds = None
			return 0

		self.wsleds_num = 25
		self.wsleds=rpi_ws281x.PixelStrip(self.wsleds_num, pin, dma=10, channel=chan, strip_type=rpi_ws281x.ws.WS2811_STRIP_GRB)
		self.wsleds.begin()

		self.wscolor_off = rpi_ws281x.Color(0,0,0)
		self.wscolor_light = rpi_ws281x.Color(0,0,255)
		self.wscolor_active = rpi_ws281x.Color(0,255,0)
		self.wscolor_admin = rpi_ws281x.Color(120,0,0)
		self.wscolor_red = rpi_ws281x.Color(120,0,0)
		self.wscolor_green = rpi_ws281x.Color(0,255,0)

		# Light all LEDs
		for i in range(0, self.wsleds_num):
			self.wsleds.setPixelColor(i,self.wscolor_light)
		self.wsleds.show()

		self.wsleds_blink_count = 0

		return self.wsleds_num


	def end_wsleds(self):
		# Light-off all LEDs
		for i in range(0, self.wsleds_num):
			self.wsleds.setPixelColor(i,self.wscolor_off)
		self.wsleds.show()


	def wsled_blink(self, i, color):
		if self.wsleds_blink:
			self.wsleds.setPixelColor(i, color)
		else:
			self.wsleds.setPixelColor(i, self.wscolor_light)


	def update_wsleds(self):
		if self.wsleds_blink_count % 4 > 1:
			self.wsleds_blink = True
		else:
			self.wsleds_blink = False

		try:
			# Menu
			if self.current_screen=="main":
				self.wsleds.setPixelColor(0, self.wscolor_active)
			elif self.current_screen=="stepseq" and self.screens['stepseq'].is_shown_menu():
				self.wsleds.setPixelColor(0, self.wscolor_active)
			elif self.current_screen=="admin":
				self.wsleds.setPixelColor(0, self.wscolor_admin)
			else:
				self.wsleds.setPixelColor(0, self.wscolor_light)

			# Active Layer
			# => Light non-empty layers
			n = self.screens['layer'].get_num_root_layers()
			master_fxchain = self.screens['layer'].get_master_fxchain_root_layer()
			if master_fxchain:
				n -= 1
			for i in range(6):
				if i<n:
					self.wsleds.setPixelColor(1+i, self.wscolor_light)
				else:
					self.wsleds.setPixelColor(1+i, self.wscolor_off)
			# => Light FX layer if not empty
			if master_fxchain:
				self.wsleds.setPixelColor(7, self.wscolor_light)
			else:
				self.wsleds.setPixelColor(7, self.wscolor_off)
			# => Light active layer
			i = self.screens['layer'].get_root_layer_index()
			if i is not None:
				if master_fxchain and i==n:
					if self.current_screen=="control":
						self.wsleds.setPixelColor(7, self.wscolor_active)
					else:
						self.wsled_blink(7, self.wscolor_active)
				elif i<6:
					if self.current_screen=="control":
						self.wsleds.setPixelColor(1+i, self.wscolor_active)
					else:
						self.wsled_blink(1+i, self.wscolor_active)

			# Stepseq screen:
			if self.current_screen=="stepseq":
				self.wsleds.setPixelColor(8, self.wscolor_active)
			else:
				self.wsleds.setPixelColor(8, self.wscolor_light)

			# Audio Recorder screen:
			if self.current_screen=="audio_recorder":
				self.wsleds.setPixelColor(9, self.wscolor_active)
			else:
				self.wsleds.setPixelColor(9, self.wscolor_light)

			# MIDI Recorder screen:
			if self.current_screen=="midi_recorder":
				self.wsleds.setPixelColor(10, self.wscolor_active)
			else:
				self.wsleds.setPixelColor(10, self.wscolor_light)

			# Snapshot screen:
			if self.current_screen=="snapshot":
				self.wsleds.setPixelColor(11, self.wscolor_active)
			else:
				self.wsleds.setPixelColor(11, self.wscolor_light)

			# Presets screen:
			if self.current_screen in ("preset", "bank"):
				self.wsleds.setPixelColor(12, self.wscolor_active)
			else:
				self.wsleds.setPixelColor(12, self.wscolor_light)

			# Light ALT button
			self.wsleds.setPixelColor(13, self.wscolor_light)

			# REC/PLAY Audio buttons:
			if self.status_info['audio_recorder']:
				if "REC" in self.status_info['audio_recorder']:
					self.wsleds.setPixelColor(14, self.wscolor_red)
				else:
					self.wsleds.setPixelColor(14, self.wscolor_light)

				if "PLAY" in self.status_info['audio_recorder']:
					self.wsleds.setPixelColor(15, self.wscolor_active)
				else:
					self.wsleds.setPixelColor(15, self.wscolor_light)
			else:
				self.wsleds.setPixelColor(14, self.wscolor_light)
				self.wsleds.setPixelColor(15, self.wscolor_light)

			# REC/PLAY MIDI buttons:
			if self.status_info['midi_recorder']:
				if "REC" in self.status_info['midi_recorder']:
					self.wsleds.setPixelColor(16, self.wscolor_red)
				else:
					self.wsleds.setPixelColor(16, self.wscolor_light)

				if "PLAY" in self.status_info['midi_recorder']:
					self.wsleds.setPixelColor(17, self.wscolor_active)
				else:
					self.wsleds.setPixelColor(17, self.wscolor_light)
			else:
				self.wsleds.setPixelColor(16, self.wscolor_light)
				self.wsleds.setPixelColor(17, self.wscolor_light)

			# Back/No button
			self.wsleds.setPixelColor(18, self.wscolor_red)

			# Up button
			self.wsleds.setPixelColor(19, self.wscolor_light)

			# Select/Yes button
			self.wsleds.setPixelColor(20, self.wscolor_green)

			# Left, Bottom, Right button
			for i in range(3):
				self.wsleds.setPixelColor(21+i, self.wscolor_light)

			# Audio Mixer/Levels screen
			if self.current_screen=="audio_mixer":
				self.wsleds.setPixelColor(24, self.wscolor_active)
			elif self.current_screen=="alsa_mixer":
				self.wsleds.setPixelColor(24, self.wscolor_admin)
			else:
				self.wsleds.setPixelColor(24, self.wscolor_light)

			# Refresh LEDs
			self.wsleds.show()

		except Exception as e:
			logging.error(e)

		self.wsleds_blink_count += 1
		

	# ---------------------------------------------------------------------------
	# MIDI Router Init & Config
	# ---------------------------------------------------------------------------

	def init_midi(self):
		try:
			#Set Global Tuning
			self.fine_tuning_freq = zynthian_gui_config.midi_fine_tuning
			lib_zyncore.set_midi_filter_tuning_freq(c_double(self.fine_tuning_freq))
			#Set MIDI Master Channel
			lib_zyncore.set_midi_master_chan(zynthian_gui_config.master_midi_channel)
			#Set MIDI CC automode
			lib_zyncore.set_midi_filter_cc_automode(zynthian_gui_config.midi_cc_automode)
			#Set MIDI System Messages flag
			lib_zyncore.set_midi_filter_system_events(zynthian_gui_config.midi_sys_enabled)
			#Setup MIDI filter rules
			if self.midi_filter_script:
				self.midi_filter_script.clean()
			self.midi_filter_script = zynthian_midi_filter.MidiFilterScript(zynthian_gui_config.midi_filter_rules)

		except Exception as e:
			logging.error("ERROR initializing MIDI : %s" % e)


	def init_midi_services(self):
		#Start/Stop MIDI aux. services
		self.screens['admin'].default_rtpmidi()
		self.screens['admin'].default_qmidinet()
		self.screens['admin'].default_touchosc()
		self.screens['admin'].default_aubionotes()


	def reload_midi_config(self):
		zynconf.load_config()
		midi_profile_fpath=zynconf.get_midi_config_fpath()
		if midi_profile_fpath:
			zynconf.load_config(True,midi_profile_fpath)
			zynthian_gui_config.set_midi_config()
			self.init_midi()
			self.init_midi_services()
			self.zynautoconnect()

	# ---------------------------------------------------------------------------
	# OSC Management
	# ---------------------------------------------------------------------------

	def osc_init(self, port=1370, proto=liblo.UDP):
		try:
			self.osc_server=liblo.Server(port,proto)
			self.osc_server_port=self.osc_server.get_port()
			self.osc_server_url=liblo.Address('localhost',self.osc_server_port,proto).get_url()
			logging.info("ZYNTHIAN-UI OSC server running in port {}".format(self.osc_server_port))
			self.osc_server.add_method(None, None, self.osc_cb_all)
			#self.osc_server.start()
		#except liblo.AddressError as err:
		except Exception as err:
			logging.error("ZYNTHIAN-UI OSC Server can't be started: {}".format(err))


	def osc_end(self):
		if self.osc_server:
			try:
				#self.osc_server.stop()
				logging.info("ZYNTHIAN-UI OSC server stopped")
			except Exception as err:
				logging.error("Can't stop ZYNTHIAN-UI OSC server => %s" % err)


	def osc_receive(self):
		while self.osc_server.recv(0):
			pass


	#@liblo.make_method("RELOAD_MIDI_CONFIG", None)
	#@liblo.make_method(None, None)
	def osc_cb_all(self, path, args, types, src):
		logging.info("OSC MESSAGE '%s' from '%s'" % (path, src.url))

		parts = path.split("/", 2)
		part1 = parts[1].upper()
		if parts[0]=="" and part1=="CUIA":
			#Execute action
			self.callable_ui_action(parts[2].upper(), args)
			#Run autoconnect if needed
			self.zynautoconnect_do()
		elif part1 in ("MIXER", "DAWOSC"):
			part2 = parts[2].upper()
			if part2 in ("HEARTBEAT", "SETUP"):
				if src.hostname not in self.osc_clients:
					try:
						lib_zynmixer.addOscClient(c_char_p(src.hostname.encode('utf-8')))
					except:
						logging.warning("Failed to add OSC client registration %s", src.hostname)
				self.osc_clients[src.hostname] = monotonic()
			else:
				self.screens['audio_mixer'].osc(part2, args, types, src)
		else:
			logging.warning("Not supported OSC call '{}'".format(path))

		#for a, t in zip(args, types):
		#	logging.debug("argument of type '%s': %s" % (t, a))


	# ---------------------------------------------------------------------------
	# GUI Core Management
	# ---------------------------------------------------------------------------

	def start(self):
		# Create Core UI Screens
		self.screens['info'] = zynthian_gui_info()
		self.screens['confirm'] = zynthian_gui_confirm()
		self.screens['keyboard'] = zynthian_gui_keyboard.zynthian_gui_keyboard()
		self.screens['option'] = zynthian_gui_option()
		self.screens['engine'] = zynthian_gui_engine()
		self.screens['layer'] = zynthian_gui_layer()
		self.screens['layer_options'] = zynthian_gui_layer_options()
		self.screens['sublayer_options'] = zynthian_gui_sublayer_options()
		self.screens['snapshot'] = zynthian_gui_snapshot()
		self.screens['midi_chan'] = zynthian_gui_midi_chan()
		self.screens['midi_cc'] = zynthian_gui_midi_cc()
		self.screens['midi_prog'] = zynthian_gui_midi_prog()
		self.screens['midi_key_range'] = zynthian_gui_midi_key_range()
		self.screens['audio_out'] = zynthian_gui_audio_out()
		self.screens['midi_out'] = zynthian_gui_midi_out()
		self.screens['audio_in'] = zynthian_gui_audio_in()
		self.screens['bank'] = zynthian_gui_bank()
		self.screens['preset'] = zynthian_gui_preset()
		self.screens['control'] = zynthian_gui_control()
		self.screens['control_xy'] = zynthian_gui_control_xy()
		self.screens['midi_profile'] = zynthian_gui_midi_profile()
		self.screens['zs3_learn'] = zynthian_gui_zs3_learn()
		self.screens['zs3_options'] = zynthian_gui_zs3_options()
		self.screens['main'] = zynthian_gui_main()
		self.screens['admin'] = zynthian_gui_admin()
		self.screens['audio_mixer'] = zynthian_gui_mixer()

		# Create UI Apps Screens
		self.screens['alsa_mixer'] = self.screens['control']
		self.screens['audio_recorder'] = zynthian_gui_audio_recorder()
		self.screens['midi_recorder'] = zynthian_gui_midi_recorder()
		self.screens['stepseq'] = zynthian_gui_stepsequencer()
		self.screens['touchscreen_calibration'] = zynthian_gui_touchscreen_calibration()
		if "autoeq" in zynthian_gui_config.experimental_features:
			self.screens['autoeq'] = zynthian_gui_autoeq()

		# Init Auto-connector
		zynautoconnect.start()

		# Initialize OSC
		self.osc_init()

		# Initial snapshot...
		snapshot_loaded=False
		# Try to load "last_state" snapshot ...
		if zynthian_gui_config.restore_last_state:
			snapshot_loaded=self.screens['snapshot'].load_last_state_snapshot()
		# Try to load "default" snapshot ...
		if not snapshot_loaded:
			snapshot_loaded=self.screens['snapshot'].load_default_snapshot()

		# Show mixer
		if snapshot_loaded:
			self.show_screen('audio_mixer')
		# or set empty state & show main menu
		else:
			# Init MIDI Subsystem => MIDI Profile
			self.init_midi()
			self.init_midi_services()
			self.zynautoconnect()
			# Show initial screen
			self.show_screen('main')

		# Start polling threads
		self.start_polling()
		self.start_loading_thread()
		self.start_control_thread()
		self.start_status_thread()

		# Run autoconnect if needed
		self.zynautoconnect_do()

		# Initialize MPE Zones
		#self.init_mpe_zones(0, 2)


	def stop(self):
		logging.info("STOPPING ZYNTHIAN-UI ...")
		self.stop_polling()
		self.osc_end()
		zynautoconnect.stop()
		self.screens['layer'].reset()
		self.screens['midi_recorder'].stop_playing() # Need to stop timing thread
		#self.zyntransport.stop()


	def hide_screens(self, exclude=None):
		if not exclude:
			exclude = self.current_screen
		exclude_obj = self.screens[exclude]

		for screen_name, screen_obj in self.screens.items():
			if screen_obj!=exclude_obj:
				screen_obj.hide()


	def show_screen(self, screen=None, hmode=SCREEN_HMODE_ADD):
		self.cancel_screen_timer()

		if screen is None:
			if self.current_screen:
				screen = self.current_screen
			else:
				screen = "audio_mixer"

		if screen=="control":
			self.restore_curlayer()

		elif screen=="alsa_mixer":
			if self.screens['layer'].amixer_layer:
				self.screens['layer'].amixer_layer.refresh_controllers()
				self.set_curlayer(self.screens['layer'].amixer_layer, True)
			else:
				return

		self.hide_screens(exclude = screen)
<<<<<<< HEAD
		if hmode==SCREEN_HMODE_ADD:
			if len(self.screen_history)==0 or self.screen_history[-1]!=screen:
				self.screen_history.append(screen)
		elif hmode==SCREEN_HMODE_REPLACE:
=======
		if hmode == zynthian_gui.SCREEN_HMODE_ADD:
			self.screen_history.append(screen)
		elif hmode == zynthian_gui.SCREEN_HMODE_REPLACE:
>>>>>>> 24ea552e
			self.screen_history.pop()
			self.screen_history.append(screen)
		elif hmode == zynthian_gui.SCREEN_HMODE_RESET:
			self.screen_history = [screen]

		self.current_screen = screen
		self.screens[screen].show()

	def show_modal(self, screen=None):
		self.show_screen(screen, hmode=zynthian_gui.SCREEN_HMODE_NONE)


	def replace_screen(self, screen=None):
		self.show_screen(screen, hmode=zynthian_gui.SCREEN_HMODE_REPLACE)


	def show_screen_reset(self, screen=None):
		self.show_screen(screen, hmode=zynthian_gui.SCREEN_HMODE_RESET)


	def show_current_screen(self):
		self.show_screen(self.current_screen)


	def is_shown_alsa_mixer(self):
		return self.curlayer == self.screens['layer'].amixer_layer


	def close_screen(self):
		logging.debug("SCREEN HISTORY => {}".format(self.screen_history))
		while True:
			try:
				last_screen = self.screen_history.pop()
				if last_screen != self.current_screen:
					break
			except:
				last_screen = "audio_mixer"
				break

		logging.debug("CLOSE SCREEN '{}' => Back to '{}'".format(self.current_screen, last_screen))
		self.show_screen(last_screen)


	def close_modal(self):
		self.close_screen()


	def back_screen(self):
		try:
			res = self.screens[self.current_screen].back_action()
		except AttributeError as e:
			res = False

		if not res:
			self.close_screen()


	def close_screen_timer(self, tms=3000):
		self.cancel_screen_timer()
		self.screen_timer_id = zynthian_gui_config.top.after(tms, self.close_screen)


	def cancel_screen_timer(self):
		if self.screen_timer_id:
			zynthian_gui_config.top.after_cancel(self.screen_timer_id)
			self.screen_timer_id = None


	def toggle_screen(self, screen, hmode=SCREEN_HMODE_RESET):
		if self.current_screen!=screen:
			self.show_screen(screen, hmode)
		else:
			self.close_screen()


	def refresh_screen(self):
		screen = self.current_screen
		if screen=='preset' and len(self.curlayer.preset_list)<=1:
			screen='control'
		self.show_screen(screen)


	def get_current_screen_obj(self):
		try:
			return self.screens[self.current_screen]
		except:
			return None


	def refresh_current_screen(self):
		self.screens[self.current_screen].show()


	def show_confirm(self, text, callback=None, cb_params=None):
		self.screens['confirm'].show(text, callback, cb_params)
		self.current_screen='confirm'
		self.hide_screens(exclude = 'confirm')


	def show_keyboard(self, callback, text="", max_chars=None):
		self.screens['keyboard'].set_mode(zynthian_gui_keyboard.OSK_QWERTY)
		self.screens['keyboard'].show(callback, text, max_chars)
		self.current_screen='keyboard'
		self.hide_screens(exclude='keyboard')


	def show_numpad(self, callback, text="", max_chars=None):
		self.screens['keyboard'].set_mode(zynthian_gui_keyboard.OSK_NUMPAD)
		self.screens['keyboard'].show(callback, text, max_chars)
		self.current_screen='keyboard'
		self.hide_screens(exclude='keyboard')


	def show_info(self, text, tms=None):
		self.screens['info'].show(text)
		self.current_screen='info'
		self.hide_screens(exclude='info')
		if tms:
			zynthian_gui_config.top.after(tms, self.hide_info)


	def add_info(self, text, tags=None):
		self.screens['info'].add(text,tags)


	def hide_info(self):
		if self.current_screen=='info':
			self.close_screen()


	def hide_info_timer(self, tms=3000):
		if self.current_screen=='info':
			self.cancel_screen_timer()
			self.screen_timer_id = zynthian_gui_config.top.after(tms, self.hide_info)


	def calibrate_touchscreen(self):
		self.show_screen('touchscreen_calibration')


	def layer_control(self, layer=None):
		if layer is not None:
			if layer in self.screens['layer'].root_layers:
				self._curlayer = None
			else:
				self._curlayer = self.curlayer

			self.set_curlayer(layer)

		if self.curlayer:
			module_path = self.curlayer.engine.custom_gui_fpath
			if module_path:
				module_name = Path(module_path).stem
				if module_name.startswith("zynthian_gui_"):
					screen_name = module_name[len("zynthian_gui_"):]
					if screen_name not in self.screens:
						try:
							spec = importlib.util.spec_from_file_location(module_name, module_path)
							module = importlib.util.module_from_spec(spec)
							spec.loader.exec_module(module)
							class_ = getattr(module, module_name)
							self.screens[screen_name] = class_()
						except Exception as e:
							logging.error("Can't load custom control screen {} => {}".format(screen_name, e))

					if screen_name in self.screens:
						self.show_screen(screen_name, hmode=zynthian_gui.SCREEN_HMODE_RESET)
						return

			# If there is a preset selection for the active layer ...
			if self.curlayer.get_preset_name():
<<<<<<< HEAD
				self.show_screen_reset('control')
			else:
				self.show_screen_reset('bank')
=======
				self.show_screen('control', hmode=zynthian_gui.SCREEN_HMODE_RESET)
			else:
				self.show_screen('bank', hmode=zynthian_gui.SCREEN_HMODE_RESET)
>>>>>>> 24ea552e
				# If there is only one bank, jump to preset selection
				if len(self.curlayer.bank_list)<=1:
					self.screens['bank'].select_action(0)


	def show_control(self):
		self.restore_curlayer()
		self.layer_control()


	def enter_midi_learn_mode(self):
		self.midi_learn_mode = True
		self.midi_learn_zctrl = None
		lib_zyncore.set_midi_learning_mode(1)
		self.screens['control'].refresh_midi_bind()
		self.screens['control'].set_select_path()
		#self.show_screen('zs3_learn')


	def exit_midi_learn_mode(self):
		self.midi_learn_mode = False
		self.midi_learn_zctrl = None
		lib_zyncore.set_midi_learning_mode(0)
		self.screens['control'].refresh_midi_bind()
		self.screens['control'].set_select_path()
		self.show_current_screen()


	def show_control_xy(self, xctrl, yctrl):
		self.screens['control_xy'].set_controllers(xctrl, yctrl)
		self.screens['control_xy'].show()
		self.current_screen='control'
		self.hide_screens(exclude='control_xy')
		self.screens['control'].set_mode_control()
		logging.debug("SHOW CONTROL-XY => %s, %s" % (xctrl.symbol, yctrl.symbol))


	def toggle_favorites(self):
		if self.curlayer:
			favshow = self.curlayer.toggle_show_fav_presets()
			if favshow:
				self.show_screen("preset")
			else:
				self.close_screen()


	def set_curlayer(self, layer, save=False):
		if layer is not None:
			if save and not self.is_shown_alsa_mixer():
				self._curlayer = self.curlayer
			self.curlayer = layer
			self.screens['bank'].fill_list()
			self.screens['preset'].fill_list()
			self.screens['control'].fill_list()
			self.screens['audio_mixer'].select_chain_by_layer(layer, set_curlayer=False)
			self.set_active_channel()
		else:
			self.curlayer = None


	def restore_curlayer(self):
		if self._curlayer:
			self.set_curlayer(self._curlayer)
			self._curlayer = None


	#If "MIDI Single Active Channel" mode is enabled, set MIDI Active Channel to layer's one
	def set_active_channel(self):
		curlayer_chan = None
		active_chan = -1

		if self.curlayer:
			# Don't change nothing for MIXER
			if self.curlayer.engine.nickname=='MX':
				return
			curlayer_chan = self.curlayer.get_midi_chan()
			if zynthian_gui_config.midi_single_active_channel and curlayer_chan is not None:
				if curlayer_chan>=16:
					return
				active_chan = curlayer_chan
				cur_active_chan = lib_zyncore.get_midi_active_chan()
				if cur_active_chan==active_chan:
					return
				logging.debug("ACTIVE CHAN: {} => {}".format(cur_active_chan, active_chan))
				#if cur_active_chan>=0:
				#	self.all_notes_off_chan(cur_active_chan)

		lib_zyncore.set_midi_active_chan(active_chan)
		self.zynswitches_midi_setup(curlayer_chan)


	def get_curlayer_wait(self):
		#Try until layer is ready
		for j in range(100):
			if self.curlayer:
				return self.curlayer
			else:
				sleep(0.1)


	def is_single_active_channel(self):
		return zynthian_gui_config.midi_single_active_channel

	# -------------------------------------------------------------------
	# Callable UI Actions
	# -------------------------------------------------------------------

	def callable_ui_action(self, cuia, params=None):
		logging.debug("CUIA '{}' => {}".format(cuia,params))

		if cuia == "POWER_OFF":
			self.screens['admin'].power_off_confirmed()

		elif cuia == "REBOOT":
			self.screens['admin'].reboot_confirmed()

		elif cuia == "RESTART_UI":
			self.screens['admin'].restart_gui()

		elif cuia == "EXIT_UI":
			self.screens['admin'].exit_to_console()

		elif cuia == "RELOAD_MIDI_CONFIG":
			self.reload_midi_config()

		elif cuia == "RELOAD_KEY_BINDING":
			zynthian_gui_keybinding.getInstance().load()

		elif cuia == "LAST_STATE_ACTION":
			self.screens['admin'].last_state_action()

		elif cuia == "ALL_NOTES_OFF":
			self.all_notes_off()
			sleep(0.1)
			self.raw_all_notes_off()

		elif cuia == "ALL_SOUNDS_OFF" or cuia == "ALL_OFF":
			self.all_notes_off()
			self.all_sounds_off()
			sleep(0.1)
			self.raw_all_notes_off()

		elif cuia == "START_AUDIO_RECORD":
			self.screens['audio_recorder'].start_recording()

		elif cuia == "STOP_AUDIO_RECORD":
			self.screens['audio_recorder'].stop_recording()
			if self.current_screen=="audio_recorder":
				self.screens['audio_recorder'].select()

		elif cuia == "TOGGLE_AUDIO_RECORD":
			self.screens['audio_recorder'].toggle_recording()
			if self.current_screen=="audio_recorder":
				self.screens['audio_recorder'].select()

		elif cuia == "START_AUDIO_PLAY":
			self.screens['audio_recorder'].start_playing()

		elif cuia == "STOP_AUDIO_PLAY":
			self.screens['audio_recorder'].stop_playing()

		elif cuia == "TOGGLE_AUDIO_PLAY":
			self.screens['audio_recorder'].toggle_playing()

		elif cuia == "START_MIDI_RECORD":
			self.screens['midi_recorder'].start_recording()

		elif cuia == "STOP_MIDI_RECORD":
			self.screens['midi_recorder'].stop_recording()
			if self.current_screen=="midi_recorder":
				self.screens['midi_recorder'].select()

		elif cuia == "TOGGLE_MIDI_RECORD":
			self.screens['midi_recorder'].toggle_recording()
			if self.current_screen=="midi_recorder":
				self.screens['midi_recorder'].select()

		elif cuia == "START_MIDI_PLAY":
			self.screens['midi_recorder'].start_playing()

		elif cuia == "STOP_MIDI_PLAY":
			self.screens['midi_recorder'].stop_playing()

		elif cuia == "TOGGLE_MIDI_PLAY":
			self.screens['midi_recorder'].toggle_playing()

		elif cuia == "START_STEP_SEQ":
			self.screens['stepseq'].start()

		elif cuia == "PAUSE_STEP_SEQ":
			self.screens['stepseq'].pause()

		elif cuia == "STOP_STEP_SEQ":
			self.screens['stepseq'].stop()

		elif cuia == "TOGGLE_STEP_SEQ":
			self.screens['stepseq'].toggle_transport()

		elif cuia == "BACK":
			try:
				self.back_screen()
			except:
				pass

		elif cuia == "NEXT":
			try:
				self.get_current_screen_obj().next()
			except:
				pass

		elif cuia == "PREV":
			try:
				self.get_current_screen_obj().prev()
			except:
				pass

		elif cuia == "SELECT":
			try:
				self.get_current_screen_obj().select(params[0])
			except:
				pass

		elif cuia == "SELECT_UP":
			try:
				self.get_current_screen_obj().select_up()
			except:
				pass

		elif cuia == "SELECT_DOWN":
			try:
				self.get_current_screen_obj().select_down()
			except:
				pass

		elif cuia == "BACK_UP":
			try:
				self.get_current_screen_obj().back_up()
			except:
				pass

		elif cuia == "BACK_DOWN":
			try:
				self.get_current_screen_obj().back_down()
			except:
				pass

		elif cuia == "LAYER_UP":
			try:
				self.get_current_screen_obj().layer_up()
			except:
				pass

		elif cuia == "LAYER_DOWN":
			try:
				self.get_current_screen_obj().layer_down()
			except:
				pass

		elif cuia in ("SNAPSHOT_UP", "LEARN_UP"):
			try:
				self.get_current_screen_obj().snapshot_up()
			except:
				pass

		elif cuia in ("SNAPSHOT_DOWN", "LEARN_DOWN"):
			try:
				self.get_current_screen_obj().snapshot_down()
			except:
				pass

		elif cuia == "SWITCH_LAYER_SHORT":
			self.zynswitch_short(0)

		elif cuia == "SWITCH_LAYER_BOLD":
			self.zynswitch_bold(0)

		elif cuia == "SWITCH_LAYER_LONG":
			self.zynswitch_long(0)

		elif cuia == "SWITCH_BACK_SHORT":
			self.zynswitch_short(1)

		elif cuia == "SWITCH_BACK_BOLD":
			self.zynswitch_bold(1)

		elif cuia == "SWITCH_BACK_LONG":
			self.zynswitch_long(1)

		elif cuia == "SWITCH_SNAPSHOT_SHORT":
			self.zynswitch_short(2)

		elif cuia == "SWITCH_SNAPSHOT_BOLD":
			self.zynswitch_bold(2)

		elif cuia == "SWITCH_SNAPSHOT_LONG":
			self.zynswitch_long(2)

		elif cuia == "SWITCH_SELECT_SHORT":
			self.zynswitch_short(3)

		elif cuia == "SWITCH_SELECT_BOLD":
			self.zynswitch_bold(3)

		elif cuia == "SWITCH_SELECT_LONG":
			self.zynswitch_long(3)

		elif cuia in ("MODAL_MAIN", "SCREEN_MAIN"):
			self.toggle_screen("main", hmode=zynthian_gui.SCREEN_HMODE_ADD)

		elif cuia in ("MODAL_ADMIN", "SCREEN_ADMIN"):
			self.toggle_screen("admin", hmode=zynthian_gui.SCREEN_HMODE_ADD)

		elif cuia in ("MODAL_AUDIO_MIXER", "SCREEN_AUDIO_MIXER"):
			self.toggle_screen("audio_mixer", hmode=zynthian_gui.SCREEN_HMODE_ADD)

		elif cuia in ("MODAL_SNAPSHOT", "SCREEN_SNAPSHOT"):
			self.toggle_screen("snapshot")

		elif cuia in ("MODAL_AUDIO_RECORDER", "SCREEN_AUDIO_RECORDER"):
			self.toggle_screen("audio_recorder")

		elif cuia in ("MODAL_MIDI_RECORDER", "SCREEN_MIDI_RECORDER"):
			self.toggle_screen("midi_recorder")

		elif cuia in ("MODAL_ALSA_MIXER", "SCREEN_ALSA_MIXER"):
			self.toggle_screen("alsa_mixer")

		elif cuia in ("MODAL_STEPSEQ", "SCREEN_STEPSEQ"):
			self.toggle_screen("stepseq")

		elif cuia in ("MODAL_BANK", "SCREEN_BANK"):
			self.toggle_screen("bank")

		elif cuia in ("MODAL_PRESET", "SCREEN_PRESET"):
			self.toggle_screen("preset")

		elif cuia in ("LAYER_CONTROL", "SCREEN_CONTROL"):
			if params:
				try:
					i = params[0]-1
					n = self.screens['layer'].get_num_root_layers()
					master_fxchain = self.screens['layer'].get_master_fxchain_root_layer()
					if master_fxchain:
						n -= 1
					if i>=0 and i<n:
						self.layer_control(self.screens['layer'].root_layers[i])
					elif i<0:
						if master_fxchain:
							self.layer_control(master_fxchain)
						else:
							self.zyngui.screens['layer'].add_fxchain_layer(16)
				except:
					logging.warning("Can't change to layer {}!".format(params[0]))
			else:
				self.layer_control()

		elif cuia == "LAYER_OPTIONS":
			try:
				if params:
					i = params[0]-1
					n = self.screens['layer'].get_num_root_layers()
					master_fxchain = self.screens['layer'].get_master_fxchain_root_layer()
					if master_fxchain:
						n -= 1
					if i>=0 and i<n:
						self.screens['layer'].select(i)
					elif i<0:
						if master_fxchain:
							self.screens['layer'].select(n)
						else:
							self.zyngui.screens['layer'].add_fxchain_layer(16)
							return
				self.screens['layer_options'].reset()
				self.toggle_screen('layer_options', hmode=zynthian_gui.SCREEN_HMODE_ADD)
			except:
				logging.warning("Can't show options for layer ({})!".format(params))
				
		elif cuia == "MENU":
			if self.current_screen=='stepseq':
				self.screens['stepseq'].toggle_menu()
			else:
				self.toggle_screen("main", hmode=zynthian_gui.SCREEN_HMODE_ADD)

		elif cuia == "PRESET":
			self.cuia_bank_preset()

		elif cuia == "PRESET_FAVS":
			self.toggle_favorites()

		elif cuia == "ZYNPAD":
			self.show_screen('stepseq')
			self.screens['stepseq'].show_child(self.screens['stepseq'].zynpad)

		elif cuia == "ZCTRL_TOUCH":
			if params:
				self.screens['control'].midi_learn_zctrl(params[0])

		elif cuia == "LEARN":
			self.cuia_learn(params)


	def cuia_learn(self, params=None):
		#if not self.is_shown_alsa_mixer():
		if self.current_screen != "ALSA_MIXER":
			if self.current_screen == "zs3_learn":
				self.close_screen()
			elif self.current_screen != "control":
				self.show_screen_reset("control")
			else:
				if zynthian_gui_config.midi_prog_change_zs3 and (self.midi_learn_mode or self.midi_learn_zctrl):
					self.show_screen("zs3_learn")
					return

		self.enter_midi_learn_mode()


	def cuia_bank_preset(self, params=None):
		if self.current_screen=='preset':
			if len(self.curlayer.bank_list)>1:
				self.replace_screen('bank')
			else:
				self.close_screen()
		elif self.current_screen=='bank':
			#self.replace_screen('preset')
			self.close_screen()
		else:
			if len(self.curlayer.preset_list)>1:
				self.screens['preset'].index=self.curlayer.get_preset_index()
				self.show_screen('preset', hmode=zynthian_gui.SCREEN_HMODE_ADD)
			elif len(self.curlayer.bank_list)>1:
				self.show_screen('bank', hmode=zynthian_gui.SCREEN_HMODE_ADD)


	def custom_switch_ui_action(self, i, t):
		#try:
			action_config = zynthian_gui_config.custom_switch_ui_actions[i]
			if t in action_config:
				cuia = action_config[t]
				if cuia and cuia!="NONE":
					parts = cuia.split(" ", 2)
					cmd = parts[0]
					if len(parts)>1:
						params = []
						for i,p in enumerate(parts[1].split(",")):
							try:
								params.append(int(p))
							except:
								params.append(p.strip())
					else:
						params = None

					self.callable_ui_action(cmd, params)

		#except Exception as e:
		#	logging.warning(e)


	# -------------------------------------------------------------------
	# Switches
	# -------------------------------------------------------------------

	# Init Standard Zynswitches
	def zynswitches_init(self):
		if not lib_zyncore: return
		logging.info("INIT {} ZYNSWITCHES ...".format(zynthian_gui_config.num_zynswitches))
		ts=datetime.now()
		self.dtsw = [ts] * (zynthian_gui_config.num_zynswitches + 4)


	# Initialize custom switches, analog I/O, TOF sensors, etc.
	def zynswitches_midi_setup(self, curlayer_chan=None):
		if not lib_zyncore: return
		logging.info("CUSTOM I/O SETUP...")

		# Configure Custom Switches
		for i, event in enumerate(zynthian_gui_config.custom_switch_midi_events):
			if event is not None:
				swi = 4 + i
				if event['chan'] is not None:
					midi_chan = event['chan']
				else:
					midi_chan = curlayer_chan

				if midi_chan is not None:
					lib_zyncore.setup_zynswitch_midi(swi, event['type'], midi_chan, event['num'], event['val'])
					logging.info("MIDI ZYNSWITCH {}: {} CH#{}, {}, {}".format(swi, event['type'], midi_chan, event['num'], event['val']))
				else:
					lib_zyncore.setup_zynswitch_midi(swi, 0, 0, 0, 0)
					logging.info("MIDI ZYNSWITCH {}: DISABLED!".format(swi))

		# Configure Zynaptik Analog Inputs (CV-IN)
		for i, event in enumerate(zynthian_gui_config.zynaptik_ad_midi_events):
			if event is not None:
				if event['chan'] is not None:
					midi_chan = event['chan']
				else:
					midi_chan = curlayer_chan

				if midi_chan is not None:
					lib_zyncore.setup_zynaptik_cvin(i, event['type'], midi_chan, event['num'])
					logging.info("ZYNAPTIK CV-IN {}: {} CH#{}, {}".format(i, event['type'], midi_chan, event['num']))
				else:
					lib_zyncore.disable_zynaptik_cvin(i)
					logging.info("ZYNAPTIK CV-IN {}: DISABLED!".format(i))

		# Configure Zynaptik Analog Outputs (CV-OUT)
		for i, event in enumerate(zynthian_gui_config.zynaptik_da_midi_events):
			if event is not None:
				if event['chan'] is not None:
					midi_chan = event['chan']
				else:
					midi_chan = curlayer_chan

				if midi_chan is not None:
					lib_zyncore.setup_zynaptik_cvout(i, event['type'], midi_chan, event['num'])
					logging.info("ZYNAPTIK CV-OUT {}: {} CH#{}, {}".format(i, event['type'], midi_chan, event['num']))
				else:
					lib_zyncore.disable_zynaptik_cvout(i)
					logging.info("ZYNAPTIK CV-OUT {}: DISABLED!".format(i))

		# Configure Zyntof Inputs (Distance Sensor)
		for i, event in enumerate(zynthian_gui_config.zyntof_midi_events):
			if event is not None:
				if event['chan'] is not None:
					midi_chan = event['chan']
				else:
					midi_chan = curlayer_chan

				if midi_chan is not None:
					lib_zyncore.setup_zyntof(i, event['type'], midi_chan, event['num'])
					logging.info("ZYNTOF {}: {} CH#{}, {}".format(i, event['type'], midi_chan, event['num']))
				else:
					lib_zyncore.disable_zyntof(i)
					logging.info("ZYNTOF {}: DISABLED!".format(i))


	def zynswitches(self):
		if not lib_zyncore: return
		i = 0
		while i<=zynthian_gui_config.last_zynswitch_index:
			dtus = lib_zyncore.get_zynswitch(i, zynthian_gui_config.zynswitch_long_us)
			if dtus < 0:
				pass
			elif dtus == 0:
				self.zynswitch_push(i)
			elif dtus>zynthian_gui_config.zynswitch_long_us:
				self.zynswitch_long(i)
			elif dtus>zynthian_gui_config.zynswitch_bold_us:
				# Double switches must be bold!!! => by now ...
				if not self.zynswitch_double(i):
					self.zynswitch_bold(i)
			elif dtus>0:
				#print("Switch "+str(i)+" dtus="+str(dtus))
				self.zynswitch_short(i)
			i += 1;


	def zynswitch_long(self,i):
		logging.debug('Looooooooong Switch '+str(i))
		self.start_loading()

		# Standard 4 ZynSwitches
		if i==0:
			self.show_screen("stepseq")

		elif i==1:
			self.show_screen("admin")

		elif i==2:
			self.callable_ui_action("ALL_OFF")

		elif i==3:
			self.screens['admin'].power_off()

		# Custom ZynSwitches
		elif i>=4:
			self.custom_switch_ui_action(i-4, "L")

		self.stop_loading()


	def zynswitch_bold(self,i):
		logging.debug('Bold Switch '+str(i))

		self.start_loading()

		try:
			if self.screens[self.current_screen].switch(i, 'B'):
				self.stop_loading()
				return
		except AttributeError as e:
			pass

		# Default actions for the 4 standard ZynSwitches
		if i==0:
			self.show_screen('main')

		elif i==1:
			self.restore_curlayer()
			self.show_screen('audio_mixer', zynthian_gui.SCREEN_HMODE_RESET)

		elif i==2:
			self.show_screen('snapshot')

		elif i==3:
			self.screens[self.current_screen].switch_select('B')

		# Custom ZynSwitches
		elif i>=4:
			self.custom_switch_ui_action(i-4, "B")

		self.stop_loading()


	def zynswitch_short(self,i):
		logging.debug('Short Switch '+str(i))

		self.start_loading()

		try:
			if self.screens[self.current_screen].switch(i, 'S'):
				self.stop_loading()
				return
		except AttributeError as e:
			pass

		# Default actions for the standard 4 ZynSwitches
		if i==0:
			self.show_screen("main")

		elif i==1:
			self.back_screen()

		elif i==2:
			# MIDI Learning
			pass

		elif i==3:
			self.screens[self.current_screen].switch_select('S')

		# Custom ZynSwitches
		elif i>=4:
			self.custom_switch_ui_action(i-4, "S")

		self.stop_loading()


	def zynswitch_push(self,i):
		logging.debug('Push Switch '+str(i))
		self.start_loading()

		# Standard 4 ZynSwitches
		if i>=0 and i<=3:
			pass

		# Custom ZynSwitches
		elif i>=4:
			self.custom_switch_ui_action(i-4, "P")

		self.stop_loading()


	def zynswitch_double(self,i):
		self.dtsw[i]=datetime.now()
		for j in range(4):
			if j==i: continue
			if abs((self.dtsw[i]-self.dtsw[j]).total_seconds())<0.3:
				self.start_loading()
				dswstr=str(i)+'+'+str(j)
				logging.debug('Double Switch '+dswstr)
				#self.show_control_xy(i,j)
				self.show_screen('control')
				self.screens['control'].set_xyselect_mode(i,j)
				self.stop_loading()
				return True


	def zynswitch_X(self,i):
		logging.debug('X Switch %d' % i)
		if self.current_screen=='control' and self.screens['control'].mode=='control':
			self.screens['control'].midi_learn(i)


	def zynswitch_Y(self,i):
		logging.debug('Y Switch %d' % i)
		if self.current_screen=='control' and self.screens['control'].mode=='control':
			self.screens['control'].midi_unlearn(i)


	#------------------------------------------------------------------
	# Switch Defered Events
	#------------------------------------------------------------------


	def zynswitch_defered(self, t, i):
		self.zynswitch_defered_event=(t,i)


	def zynswitch_defered_exec(self):
		if self.zynswitch_defered_event is not None:
			#Copy event and clean variable
			event=copy.deepcopy(self.zynswitch_defered_event)
			self.zynswitch_defered_event=None
			#Process event
			if event[0]=='P':
				self.zynswitch_push(event[1])
			elif event[0]=='S':
				self.zynswitch_short(event[1])
			elif event[0]=='B':
				self.zynswitch_bold(event[1])
			elif event[0]=='L':
				self.zynswitch_long(event[1])
			elif event[0]=='X':
				self.zynswitch_X(event[1])
			elif event[0]=='Y':
				self.zynswitch_Y(event[1])


	#------------------------------------------------------------------
	# Rotaries
	#------------------------------------------------------------------

	def zyncoder_read(self):
		if self.loading:
			return
		try:
			#Read Zyncoders
			self.lock.acquire()
			free_zyncoders = self.screens[self.current_screen].zyncoder_read()
			if free_zyncoders:
				self.screens["control"].zyncoder_read(free_zyncoders)
			self.lock.release()

		except Exception as err:
			self.lock.release()
			logging.exception(err)

		try:
			#Zynswitches
			self.zynswitch_defered_exec()
			self.zynswitches()

		except Exception as err:
			logging.exception(err)

		self.reset_loading()
		#Run autoconnect if needed
		self.zynautoconnect_do()


	#------------------------------------------------------------------
	# MIDI processing
	#------------------------------------------------------------------

	def zynmidi_read(self):
		try:
			while lib_zyncore:
				ev=lib_zyncore.read_zynmidi()
				if ev==0: break

				#logging.info("MIDI_UI MESSAGE: {}".format(hex(ev)))

				if (ev & 0xFF0000)==0xF80000:
					self.status_info['midi_clock'] = True
				else:
					self.status_info['midi'] = True

				evtype = (ev & 0xF00000) >> 20
				chan = (ev & 0x0F0000) >> 16

				#logging.info("MIDI_UI MESSAGE DETAILS: {}, {}".format(chan,evtype))

				# System Messages
				if zynthian_gui_config.midi_sys_enabled and evtype==0xF:
					# Song Position Pointer...
					if chan==0x1:
						timecode = (ev & 0xFF) >> 8;
					elif chan==0x2:
						pos = ev & 0xFFFF;
					# Song Select...
					elif chan==0x3:
						song_number = (ev & 0xFF) >> 8;
					# Timeclock
					elif chan==0x8:
						pass
					# MIDI tick
					elif chan==0x9:
						pass
					# Start
					elif chan==0xA:
						pass
					# Continue
					elif chan==0xB:
						pass
					# Stop
					elif chan==0xC:
						pass
					# Active Sensing
					elif chan==0xE:
						pass
					# Reset
					elif chan==0xF:
						pass

				# Master MIDI Channel ...
				elif chan==zynthian_gui_config.master_midi_channel:
					logging.info("MASTER MIDI MESSAGE: %s" % hex(ev))
					self.start_loading()
					# Webconf configured messages for Snapshot Control ...
					if ev==zynthian_gui_config.master_midi_program_change_up:
						logging.debug("PROGRAM CHANGE UP!")
						self.screens['snapshot'].midi_program_change_up()
					elif ev==zynthian_gui_config.master_midi_program_change_down:
						logging.debug("PROGRAM CHANGE DOWN!")
						self.screens['snapshot'].midi_program_change_down()
					elif ev==zynthian_gui_config.master_midi_bank_change_up:
						logging.debug("BANK CHANGE UP!")
						self.screens['snapshot'].midi_bank_change_up()
					elif ev==zynthian_gui_config.master_midi_bank_change_down:
						logging.debug("BANK CHANGE DOWN!")
						self.screens['snapshot'].midi_bank_change_down()
					# Program Change => Snapshot Load
					elif evtype==0xC:
						pgm = ((ev & 0x7F00)>>8)
						logging.debug("PROGRAM CHANGE %d" % pgm)
						self.screens['snapshot'].midi_program_change(pgm)
					# Control Change ...
					elif evtype==0xB:
						ccnum=(ev & 0x7F00)>>8
						if ccnum==zynthian_gui_config.master_midi_bank_change_ccnum:
							bnk = (ev & 0x7F)
							logging.debug("BANK CHANGE %d" % bnk)
							self.screens['snapshot'].midi_bank_change(bnk)
						elif ccnum==120:
							self.all_sounds_off()
						elif ccnum==123:
							self.all_notes_off()
					# Note-on => CUIA
					elif evtype==0x9:
						note = str((ev & 0x7F00)>>8)
						vel = (ev & 0x007F)
						if vel != 0 and note in self.note2cuia:
							self.callable_ui_action(self.note2cuia[note], [vel])

					#Run autoconnect (if needed) and stop logo animation
					self.zynautoconnect_do()
					self.stop_loading()

				# Program Change ...
				elif evtype==0xC:
					pgm = (ev & 0x7F00)>>8
					logging.info("MIDI PROGRAM CHANGE: CH{} => {}".format(chan,pgm))

					# SubSnapShot (ZS3) MIDI learn ...
					if self.midi_learn_mode and self.current_screen=='zs3_learn':
						if self.screens['layer'].save_midi_chan_zs3(chan, pgm):
							self.close_screen()
							self.exit_midi_learn_mode()

					# Set Preset or ZS3 (sub-snapshot), depending of config option
					else:
						if zynthian_gui_config.midi_prog_change_zs3:
							self.screens['layer'].set_midi_chan_zs3(chan, pgm)
						else:
							self.screens['layer'].set_midi_chan_preset(chan, pgm)

						#if self.curlayer and chan==self.curlayer.get_midi_chan():
						#	self.show_screen('control')

				# Control Change ...
				elif evtype==0xB:
					self.screens['midi_chan'].midi_chan_activity(chan)
					ccnum=(ev & 0x7F00)>>8
					ccval=(ev & 0x007F)
					#logging.debug("MIDI CONTROL CHANGE: CH{}, CC{} => {}".format(chan,ccnum,ccval))
					# If MIDI learn pending ...
					if self.midi_learn_zctrl:
						self.midi_learn_zctrl.cb_midi_learn(chan, ccnum)
					# Try layer's zctrls
					else:
						self.screens['layer'].midi_control_change(chan,ccnum,ccval)

				# Note-On ...
				elif evtype==0x9:
					self.screens['midi_chan'].midi_chan_activity(chan)
					#Preload preset (note-on)
					if zynthian_gui_config.preset_preload_noteon and self.current_screen=='preset' and chan==self.curlayer.get_midi_chan():
						self.start_loading()
						self.screens['preset'].preselect_action()
						self.stop_loading()
					#Note Range Learn
					if self.current_screen=='midi_key_range':
						note = (ev & 0x7F00)>>8
						self.screens['midi_key_range'].learn_note_range(note)

				# Pitch Bending ...
				elif evtype==0xE:
					pass

		except Exception as err:
			self.reset_loading()
			logging.exception(err)


	#------------------------------------------------------------------
	# Control Thread
	#------------------------------------------------------------------

	def start_control_thread(self):
		self.control_thread=Thread(target=self.control_thread_task, args=())
		self.control_thread.name = "control"
		self.control_thread.daemon = True # thread dies with the program
		self.control_thread.start()


	def control_thread_task(self):
		while not self.exit_flag:
			self.zyncoder_read()
			self.zynmidi_read()
			self.osc_receive()
			self.plot_zctrls()
			sleep(0.04)
			if self.zynread_wait_flag:
				sleep(0.3)
				self.zynread_wait_flag=False


	def plot_zctrls(self):
		try:
			self.screens[self.current_screen].plot_zctrls()
		except AttributeError:
			pass
		except Exception as e:
			logging.error(e)


	#------------------------------------------------------------------
	# "Busy" Animated Icon Thread
	#------------------------------------------------------------------

	def start_loading_thread(self):
		self.loading_thread=Thread(target=self.loading_refresh, args=())
		self.loading_thread.name = "loading"
		self.loading_thread.daemon = True # thread dies with the program
		self.loading_thread.start()


	def start_loading(self):
		self.loading=self.loading+1
		if self.loading<1: self.loading=1
		#logging.debug("START LOADING %d" % self.loading)


	def stop_loading(self):
		self.loading=self.loading-1
		if self.loading<0: self.loading=0
		#logging.debug("STOP LOADING %d" % self.loading)


	def reset_loading(self):
		self.loading=0


	def loading_refresh(self):
		while not self.exit_flag:
			try:
				self.screens[self.current_screen].refresh_loading()
			except Exception as err:
				logging.error("zynthian_gui.loading_refresh() => %s" % err)
			sleep(0.1)

	#------------------------------------------------------------------
	# Status Refresh Thread
	#------------------------------------------------------------------

	def start_status_thread(self):
		self.status_thread=Thread(target=self.status_thread_task, args=())
		self.status_thread.name = "status"
		self.status_thread.daemon = True # thread dies with the program
		self.status_thread.start()


	def status_thread_task(self):
		while not self.exit_flag:
			self.refresh_status()
			if self.wsleds:
				self.update_wsleds()
			sleep(0.2)
		if self.wsleds:
			self.end_wsleds()


	def refresh_status(self):
		try:
			if zynthian_gui_config.show_cpu_status:
				# Get CPU Load
				#self.status_info['cpu_load'] = max(psutil.cpu_percent(None, True))
				self.status_info['cpu_load'] = zynautoconnect.get_jackd_cpu_load()
			else:
				# Get audio peak level
				MIXER_MAIN = 16 #TODO This constant should go somewhere else
				self.status_info['peakA'] = lib_zynmixer.getDpm(MIXER_MAIN, 0)
				self.status_info['peakB'] = lib_zynmixer.getDpm(MIXER_MAIN, 1)
				self.status_info['holdA'] = lib_zynmixer.getDpmHold(MIXER_MAIN, 0)
				self.status_info['holdB'] = lib_zynmixer.getDpmHold(MIXER_MAIN, 1)

			# Get Status Flags (once each 5 refreshes)
			if self.status_counter>5:
				self.status_counter = 0

				self.status_info['undervoltage'] = False
				self.status_info['overtemp'] = False
				try:
					if not self.get_throttled_file:
						self.get_throttled_file = open('/sys/devices/platform/soc/soc:firmware/get_throttled')
					self.get_throttled_file.seek(0)
					thr = int('0x%s' % self.get_throttled_file.read(), 16)
					if thr & 0x1:
						self.status_info['undervoltage'] = True
					elif thr & (0x4 | 0x2):
						self.status_info['overtemp'] = True

				except Exception as e:
					logging.error(e)

			else:
				self.status_counter += 1

			# Get Recorder Status
			try:
				self.status_info['audio_recorder'] = self.screens['audio_recorder'].get_status()
				self.status_info['midi_recorder'] = self.screens['midi_recorder'].get_status()
			except Exception as e:
				logging.error(e)

			# Refresh On-Screen Status
			try:
				self.screens[self.current_screen].refresh_status(self.status_info)
			except AttributeError:
				pass

			# Clean some status_info
			self.status_info['xrun'] = False
			self.status_info['midi'] = False
			self.status_info['midi_clock'] = False

		except Exception as e:
			logging.exception(e)


	#------------------------------------------------------------------
	# Thread ending on Exit
	#------------------------------------------------------------------


	def wait_threads_end(self, n=20):
		logging.debug("Awaiting threads to end ...")

		while (self.loading_thread.is_alive() or self.status_thread.is_alive() or self.control_thread.is_alive() or zynautoconnect.is_running()) and n>0:
			sleep(0.1)
			n -= 1

		if n<=0:
			logging.error("Reached maximum count! Remaining {} active threads.".format(threading.active_count()))
			return False
		else:
			logging.debug("Remaining {} active threads.".format(threading.active_count()))
			sleep(0.5)
			return True


	def exit(self, code=0):
		self.exit_flag=True
		self.exit_code=code


	#------------------------------------------------------------------
	# Polling
	#------------------------------------------------------------------

	def start_polling(self):
		self.polling=True
		self.zyngine_refresh()
		self.osc_timeout()


	def stop_polling(self):
		self.polling=False


	def after(self, msec, func):
		zynthian_gui_config.top.after(msec, func)


	def zyngine_refresh(self):
		try:
			# Capture exit event and finish
			if self.exit_flag:
				self.stop()
				self.wait_threads_end()
				logging.info("EXITING ZYNTHIAN-UI ...")
				zynthian_gui_config.top.quit()
				return
			# Refresh Current Layer
			elif self.curlayer and not self.loading:
				self.curlayer.refresh()

		except Exception as e:
			self.reset_loading()
			logging.exception(e)

		# Poll
		if self.polling:
			zynthian_gui_config.top.after(160, self.zyngine_refresh)


	def osc_timeout(self):
		self.watchdog_last_check = monotonic()
		for client in list(self.osc_clients):
			if self.osc_clients[client] < self.watchdog_last_check - self.osc_timer:
				self.osc_clients.pop(client)
				try:
					lib_zynmixer.removeOscClient(c_char_p(client.encode('utf-8')))
				except:
					pass
		# Poll
		if self.polling:
			zynthian_gui_config.top.after(self.osc_timer * 1000, self.osc_timeout)


	#------------------------------------------------------------------
	# All Notes/Sounds Off => PANIC!
	#------------------------------------------------------------------


	def all_sounds_off(self):
		logging.info("All Sounds Off!")
		for chan in range(16):
			lib_zyncore.ui_send_ccontrol_change(chan, 120, 0)


	def all_notes_off(self):
		logging.info("All Notes Off!")
		for chan in range(16):
			lib_zyncore.ui_send_ccontrol_change(chan, 123, 0)


	def raw_all_notes_off(self):
		logging.info("Raw All Notes Off!")
		lib_zyncore.ui_send_all_notes_off()


	def all_sounds_off_chan(self, chan):
		logging.info("All Sounds Off for channel {}!".format(chan))
		lib_zyncore.ui_send_ccontrol_change(chan, 120, 0)


	def all_notes_off_chan(self, chan):
		logging.info("All Notes Off for channel {}!".format(chan))
		lib_zyncore.ui_send_ccontrol_change(chan, 123, 0)


	def raw_all_notes_off_chan(self, chan):
		logging.info("Raw All Notes Off for channel {}!".format(chan))
		lib_zyncore.ui_send_all_notes_off_chan(chan)


	#------------------------------------------------------------------
	# MPE initialization
	#------------------------------------------------------------------

	def init_mpe_zones(self, lower_n_chans, upper_n_chans):
		# Configure Lower Zone
		if not isinstance(lower_n_chans, int) or lower_n_chans<0 or lower_n_chans>0xF:
			logging.error("Can't initialize MPE Lower Zone. Incorrect num of channels ({})".format(lower_n_chans))
		else:
			lib_zyncore.ctrlfb_send_ccontrol_change(0x0, 0x79, 0x0)
			lib_zyncore.ctrlfb_send_ccontrol_change(0x0, 0x64, 0x6)
			lib_zyncore.ctrlfb_send_ccontrol_change(0x0, 0x65, 0x0)
			lib_zyncore.ctrlfb_send_ccontrol_change(0x0, 0x06, lower_n_chans)

		# Configure Upper Zone
		if not isinstance(upper_n_chans, int) or upper_n_chans<0 or upper_n_chans>0xF:
			logging.error("Can't initialize MPE Upper Zone. Incorrect num of channels ({})".format(upper_n_chans))
		else:
			lib_zyncore.ctrlfb_send_ccontrol_change(0xF, 0x79, 0x0)
			lib_zyncore.ctrlfb_send_ccontrol_change(0xF, 0x64, 0x6)
			lib_zyncore.ctrlfb_send_ccontrol_change(0xF, 0x65, 0x0)
			lib_zyncore.ctrlfb_send_ccontrol_change(0xF, 0x06, upper_n_chans)

	#------------------------------------------------------------------
	# MIDI learning
	#------------------------------------------------------------------


	def init_midi_learn(self, zctrl):
		self.midi_learn_zctrl = zctrl
		lib_zyncore.set_midi_learning_mode(1)
		self.screens['control'].refresh_midi_bind()
		self.screens['control'].set_select_path()


	def end_midi_learn(self):
		self.midi_learn_zctrl = None
		lib_zyncore.set_midi_learning_mode(0)
		self.screens['control'].refresh_midi_bind()
		self.screens['control'].set_select_path()


	def refresh_midi_learn(self):
		self.screens['control'].refresh_midi_bind()
		self.screens['control'].set_select_path()


	#------------------------------------------------------------------
	# Autoconnect
	#------------------------------------------------------------------


	def zynautoconnect(self, force=False):
		if force:
			zynautoconnect.midi_autoconnect(True)
			zynautoconnect.audio_autoconnect(True)
		else:
			self.zynautoconnect_midi_flag = True
			self.zynautoconnect_audio_flag = True


	def zynautoconnect_midi(self, force=False):
		if force:
			zynautoconnect.midi_autoconnect(True)
		else:
			self.zynautoconnect_midi_flag = True


	def zynautoconnect_audio(self, force=False):
		if force:
			zynautoconnect.audio_autoconnect(True)
		else:
			self.zynautoconnect_audio_flag = True


	def zynautoconnect_do(self):
		if self.zynautoconnect_midi_flag:
			self.zynautoconnect_midi_flag = False
			zynautoconnect.midi_autoconnect(True)

		if self.zynautoconnect_audio_flag:
			self.zynautoconnect_audio_flag = False
			zynautoconnect.audio_autoconnect(True)


	def zynautoconnect_acquire_lock(self):
		#Get Mutex Lock
		zynautoconnect.acquire_lock()


	def zynautoconnect_release_lock(self):
		#Release Mutex Lock
		zynautoconnect.release_lock()


	#------------------------------------------------------------------
	# Jackd Info
	#------------------------------------------------------------------

	def get_jackd_samplerate(self):
		return zynautoconnect.get_jackd_samplerate()


	def get_jackd_blocksize(self):
		return zynautoconnect.get_jackd_blocksize()


	#------------------------------------------------------------------
	# Zynthian Config Info
	#------------------------------------------------------------------

	def get_zynthian_config(self, varname):
		return eval("zynthian_gui_config.{}".format(varname))


	def allow_rbpi_headphones(self):
		return self.screens['layer'].amixer_layer.engine.allow_rbpi_headphones()


#******************************************************************************
#------------------------------------------------------------------------------
# Start Zynthian!
#------------------------------------------------------------------------------
#******************************************************************************

logging.info("STARTING ZYNTHIAN-UI ...")
zynthian_gui_config.zyngui=zyngui=zynthian_gui()
zyngui.start()


#------------------------------------------------------------------------------
# Reparent Top Window using GTK XEmbed protocol features
#------------------------------------------------------------------------------

def flushflush():
	for i in range(1000):
		print("FLUSHFLUSHFLUSHFLUSHFLUSHFLUSHFLUSH")
	zynthian_gui_config.top.after(200, flushflush)


if zynthian_gui_config.wiring_layout=="EMULATOR":
	top_xid=zynthian_gui_config.top.winfo_id()
	print("Zynthian GUI XID: "+str(top_xid))
	if len(sys.argv)>1:
		parent_xid=int(sys.argv[1])
		print("Parent XID: "+str(parent_xid))
		zynthian_gui_config.top.geometry('-10000-10000')
		zynthian_gui_config.top.overrideredirect(True)
		zynthian_gui_config.top.wm_withdraw()
		flushflush()
		zynthian_gui_config.top.after(1000, zynthian_gui_config.top.wm_deiconify)


#------------------------------------------------------------------------------
# Signal Catching
#------------------------------------------------------------------------------

def exit_handler(signo, stack_frame):
	logging.info("Catch Exit Signal ({}) ...".format(signo))
	if signo==signal.SIGHUP:
		exit_code = 0
	elif signo==signal.SIGINT:
		exit_code = 100
	elif signo==signal.SIGQUIT:
		exit_code = 102
	elif signo==signal.SIGTERM:
		exit_code = 101

	zyngui.exit(exit_code)


signal.signal(signal.SIGHUP, exit_handler)
signal.signal(signal.SIGINT, exit_handler)
signal.signal(signal.SIGQUIT, exit_handler)
signal.signal(signal.SIGTERM, exit_handler)


def delete_window():
	exit_code = 101
	zyngui.exit(exit_code)


zynthian_gui_config.top.protocol("WM_DELETE_WINDOW", delete_window)


#------------------------------------------------------------------------------
# Key Bindings
#------------------------------------------------------------------------------

#Function to handle computer keyboard key press
#	event: Key event
def cb_keybinding(event):
	logging.debug("Key press {} {}".format(event.keycode, event.keysym))
	zynthian_gui_config.top.focus_set() # Must remove focus from listbox to avoid interference with physical keyboard

	if not zynthian_gui_keybinding.getInstance().isEnabled():
		logging.debug("Key binding is disabled - ignoring key press")
		return

	# Ignore TAB key (for now) to avoid confusing widget focus change
	if event.keysym == "Tab":
		return

	# Space is not recognised as keysym so need to convert keycode
	if event.keycode == 65:
		keysym = "Space"
	else:
		keysym = event.keysym

	action = zynthian_gui_keybinding.getInstance().get_key_action(keysym, event.state)
	if action != None:
		zyngui.callable_ui_action(action)


zynthian_gui_config.top.bind("<Key>", cb_keybinding)


#------------------------------------------------------------------------------
# TKinter Main Loop
#------------------------------------------------------------------------------

#import cProfile
#cProfile.run('zynthian_gui_config.top.mainloop()')

zynthian_gui_config.top.mainloop()

#------------------------------------------------------------------------------
# Exit
#------------------------------------------------------------------------------

logging.info("Exit with code {} ...\n\n".format(zyngui.exit_code))
exit(zyngui.exit_code)

#------------------------------------------------------------------------------<|MERGE_RESOLUTION|>--- conflicted
+++ resolved
@@ -28,8 +28,6 @@
 import copy
 import liblo
 import signal
-#import psutil
-#import alsaseq
 import logging
 import importlib
 import threading
@@ -39,7 +37,6 @@
 from time import monotonic
 from os.path import isfile
 from datetime import datetime
-#from vcgencmd import Vcgencmd
 from threading  import Thread, Lock
 from subprocess import check_output
 from ctypes import c_float, c_double, CDLL,c_char_p
@@ -48,8 +45,6 @@
 import zynconf
 import zynautoconnect
 from zyncoder.zyncore import lib_zyncore
-#from jackpeak import *
-#from jackpeak.jackpeak import lib_jackpeak, lib_jackpeak_init
 from zynlibs.zynmixer import zynmixer
 from zynlibs.zynmixer.zynmixer import lib_zynmixer
 
@@ -58,8 +53,6 @@
 
 from zyngui import zynthian_gui_config
 from zyngui import zynthian_gui_keyboard
-#from zyngui.zynthian_gui_controller import zynthian_gui_controller
-#from zyngui.zynthian_gui_selector import zynthian_gui_selector
 from zyngui.zynthian_gui_info import zynthian_gui_info
 from zyngui.zynthian_gui_option import zynthian_gui_option
 from zyngui.zynthian_gui_admin import zynthian_gui_admin
@@ -90,8 +83,6 @@
 from zyngui.zynthian_gui_stepsequencer import zynthian_gui_stepsequencer
 from zyngui.zynthian_gui_mixer import zynthian_gui_mixer
 from zyngui.zynthian_gui_touchscreen_calibration import zynthian_gui_touchscreen_calibration
-if "autoeq" in zynthian_gui_config.experimental_features:
-	from zyngui.zynthian_gui_autoeq import zynthian_gui_autoeq
 
 #-------------------------------------------------------------------------------
 # Zynthian Main GUI Class
@@ -666,16 +657,10 @@
 				return
 
 		self.hide_screens(exclude = screen)
-<<<<<<< HEAD
-		if hmode==SCREEN_HMODE_ADD:
+		if hmode == zynthian_gui.SCREEN_HMODE_ADD:
 			if len(self.screen_history)==0 or self.screen_history[-1]!=screen:
 				self.screen_history.append(screen)
-		elif hmode==SCREEN_HMODE_REPLACE:
-=======
-		if hmode == zynthian_gui.SCREEN_HMODE_ADD:
-			self.screen_history.append(screen)
 		elif hmode == zynthian_gui.SCREEN_HMODE_REPLACE:
->>>>>>> 24ea552e
 			self.screen_history.pop()
 			self.screen_history.append(screen)
 		elif hmode == zynthian_gui.SCREEN_HMODE_RESET:
@@ -683,6 +668,7 @@
 
 		self.current_screen = screen
 		self.screens[screen].show()
+
 
 	def show_modal(self, screen=None):
 		self.show_screen(screen, hmode=zynthian_gui.SCREEN_HMODE_NONE)
@@ -842,20 +828,14 @@
 							logging.error("Can't load custom control screen {} => {}".format(screen_name, e))
 
 					if screen_name in self.screens:
-						self.show_screen(screen_name, hmode=zynthian_gui.SCREEN_HMODE_RESET)
+						self.show_screen_reset(screen_name)
 						return
 
 			# If there is a preset selection for the active layer ...
 			if self.curlayer.get_preset_name():
-<<<<<<< HEAD
 				self.show_screen_reset('control')
 			else:
 				self.show_screen_reset('bank')
-=======
-				self.show_screen('control', hmode=zynthian_gui.SCREEN_HMODE_RESET)
-			else:
-				self.show_screen('bank', hmode=zynthian_gui.SCREEN_HMODE_RESET)
->>>>>>> 24ea552e
 				# If there is only one bank, jump to preset selection
 				if len(self.curlayer.bank_list)<=1:
 					self.screens['bank'].select_action(0)
@@ -1455,7 +1435,7 @@
 
 		elif i==1:
 			self.restore_curlayer()
-			self.show_screen('audio_mixer', zynthian_gui.SCREEN_HMODE_RESET)
+			self.show_screen_reset('audio_mixer')
 
 		elif i==2:
 			self.show_screen('snapshot')
