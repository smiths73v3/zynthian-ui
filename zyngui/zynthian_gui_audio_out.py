#!/usr/bin/python3
# -*- coding: utf-8 -*-
# ******************************************************************************
# ZYNTHIAN PROJECT: Zynthian GUI
#
# Zynthian GUI Audio-Out Selector Class
#
# Copyright (C) 2015-2024 Fernando Moyano <jofemodo@zynthian.org>
#
# ******************************************************************************
#
# This program is free software; you can redistribute it and/or
# modify it under the terms of the GNU General Public License as
# published by the Free Software Foundation; either version 2 of
# the License, or any later version.
#
# This program is distributed in the hope that it will be useful,
# but WITHOUT ANY WARRANTY; without even the implied warranty of
# MERCHANTABILITY or FITNESS FOR A PARTICULAR PURPOSE. See the
# GNU General Public License for more details.
#
# For a full copy of the GNU General Public License see the LICENSE.txt file.
#
# ******************************************************************************

import logging

# Zynthian specific modules
import zynautoconnect
from zyngine.zynthian_signal_manager import zynsigman
from zyngui import zynthian_gui_config
from zyngui.zynthian_gui_selector import zynthian_gui_selector
from zyngine.zynthian_engine_modui import zynthian_engine_modui
from zyngine.zynthian_audio_recorder import zynthian_audio_recorder

# ------------------------------------------------------------------------------
# Zynthian Audio-Out Selection GUI Class
# ------------------------------------------------------------------------------


class zynthian_gui_audio_out(zynthian_gui_selector):

    def __init__(self):
        self.chain = None
        super().__init__('Audio Out', True)

    def build_view(self):
        self.check_ports = 0
        self.playback_ports = zynautoconnect.get_hw_audio_dst_ports()
        if super().build_view():
            zynsigman.register_queued(
                zynsigman.S_AUDIO_RECORDER, zynthian_audio_recorder.SS_AUDIO_RECORDER_STATE, self.update_rec)
            return True
        else:
            return False

    def hide(self):
        if self.shown:
            zynsigman.unregister(
                zynsigman.S_AUDIO_RECORDER, zynthian_audio_recorder.SS_AUDIO_RECORDER_STATE, self.update_rec)
            super().hide()

    def update_rec(self, state):
        # Lock multitrack record config when recorder is recording
        self.fill_list()

    def set_chain(self, chain):
        self.chain = chain

    def refresh_status(self):
        super().refresh_status()
        self.check_ports += 1
        if self.check_ports > 10:
            self.check_ports = 0
            ports = zynautoconnect.get_hw_audio_dst_ports()
            if self.playback_ports != ports:
                self.playback_ports = ports
                self.fill_list()

    def fill_list(self):
        self.list_data = []
        if self.chain.chain_id:
            # Normal chain so add mixer / chain targets
            port_names = [("Main mixbus", 0)]
            self.list_data.append((None, None, "> Chain inputs"))
            for chain_id, chain in self.zyngui.chain_manager.chains.items():
                if chain_id != 0 and chain != self.chain and chain.audio_thru or chain.is_synth() and chain.synth_slots[0][0].type == "Special":
                    if self.zyngui.chain_manager.will_audio_howl(self.chain.chain_id, chain_id):
                        prefix = "∞ "
                    else:
                        prefix = ""
                    port_names.append((f"{prefix}{chain.get_name()}", chain_id))
                # Add side-chain targets
                for processor in chain.get_processors():
                    try:
                        for port_name in zynautoconnect.get_sidechain_portnames(processor.jackname):
                            port_names.append((f"↣ side {port_name}", port_name))
                    except:
                        pass
            for title, processor in port_names:
                if processor in self.chain.audio_out:
<<<<<<< HEAD
                    self.list_data.append(
                        (processor, None, "\u2612 " + title))
                else:
                    self.list_data.append(
                        (processor, None, "\u2610 " + title))
=======
                    self.list_data.append((processor, processor, "\u2612 " + title))
                else:
                    self.list_data.append((processor, processor, "\u2610 " + title))
>>>>>>> 9f135452

        if self.chain.is_audio():
            port_names = []
            # Direct physical outputs
            self.list_data.append((None, None, "> Direct Outputs"))
<<<<<<< HEAD
            ports = zynautoconnect.get_hw_audio_dst_ports()
            port_count = len(ports)
            for i in range(1, port_count + 1, 2):
                if i < port_count:
                    port_names.append((f"Output {i}", f"system:playback_{i}$", [f"output_{i - 1}"]))
                    port_names.append(
                        (f"Output {i + 1}", f"system:playback_{i + 1}$", [f"output_{i}"]))
                    port_names.append(
                        (f"Outputs {i}+{i + 1}", f"system:playback_[{i},{i + 1}]$", [f"output_{i - 1}", f"output_{i}"]))
                else:
                    port_names.append((f"Output {i}", f"system:playback_{i}$"))
            for title, processor, id in port_names:
                if processor in self.chain.audio_out:
                    self.list_data.append(
                        (processor, id, "\u2612 " + title))
                else:
                    self.list_data.append(
                        (processor, id, "\u2610 " + title))
=======
            port_count = len(self.playback_ports)
            for i in range(0, port_count, 2):
                if self.playback_ports[i].aliases:
                    suffix = f" ({self.playback_ports[i].aliases[0]})"
                else:
                    suffix = ""
                port_names.append((f"Output {i + 1}{suffix}", f"^{self.playback_ports[i].name}$"))
                if i < port_count:
                    if self.playback_ports[i + 1].aliases:
                        suffix = f" ({self.playback_ports[i + 1].aliases[0]})"
                    else:
                        suffix = ""
                    port_names.append((f"Output {i + 2}{suffix}", f"^{self.playback_ports[i + 1].name}$"))
                    port_names.append((f"Outputs {i + 1}+{i + 2} (stereo)", f"^{self.playback_ports[i].name}$|^{self.playback_ports[i + 1].name}$"))
            for title, processor in port_names:
                if processor in self.chain.audio_out:
                    self.list_data.append((processor, processor, "\u2612 " + title))
                else:
                    self.list_data.append((processor, processor, "\u2610 " + title))
>>>>>>> 9f135452

        self.list_data.append((None, None, "> Audio Recorder"))
        armed = self.zyngui.state_manager.audio_recorder.is_armed(self.chain.mixer_chan)
        if self.zyngui.state_manager.audio_recorder.status:
            locked = None
        else:
            locked = "record"
        if armed:
<<<<<<< HEAD
            self.list_data.append(
                (locked, None, '\u2612 Record chain'))
        else:
            self.list_data.append(
                (locked, None, '\u2610 Record chain'))
=======
            self.list_data.append((locked, 'record_disable', '\u2612 Record chain'))
        else:
            self.list_data.append((locked, 'record_enable', '\u2610 Record chain'))
>>>>>>> 9f135452

        super().fill_list()

    def fill_listbox(self):
        super().fill_listbox()

    def select_action(self, i, t='S'):
<<<<<<< HEAD
        if t == 'S':
            if self.list_data[i][0] == 'record':
                self.zyngui.state_manager.audio_recorder.toggle_arm(
                    self.chain.mixer_chan)
            else:
                self.chain.toggle_audio_out(self.list_data[i][0])
            self.fill_list()
=======
        if self.list_data[i][0] == 'record':
            self.zyngui.state_manager.audio_recorder.toggle_arm(self.chain.mixer_chan)
>>>>>>> 9f135452
        else:
            self.zyngui.state_manager.start_busy("alsa_output")
            zctrls = self.zyngui.state_manager.alsa_mixer_processor.engine.get_controllers_dict()
            ctrl_list = []
            for symbol, zctrl in zctrls.items():
                try:
                    if zctrl.graph_path[4] in self.list_data[i][1]:
                        ctrl_list.append(symbol)
                except:
                    pass
            self.zyngui.state_manager.end_busy("alsa_output")
            if ctrl_list:
                self.zyngui.show_screen("alsa_mixer", params=ctrl_list)

    def set_select_path(self):
        self.select_path.set("Send Audio to ...")

# ------------------------------------------------------------------------------<|MERGE_RESOLUTION|>--- conflicted
+++ resolved
@@ -99,42 +99,14 @@
                         pass
             for title, processor in port_names:
                 if processor in self.chain.audio_out:
-<<<<<<< HEAD
-                    self.list_data.append(
-                        (processor, None, "\u2612 " + title))
-                else:
-                    self.list_data.append(
-                        (processor, None, "\u2610 " + title))
-=======
                     self.list_data.append((processor, processor, "\u2612 " + title))
                 else:
                     self.list_data.append((processor, processor, "\u2610 " + title))
->>>>>>> 9f135452
 
         if self.chain.is_audio():
             port_names = []
             # Direct physical outputs
             self.list_data.append((None, None, "> Direct Outputs"))
-<<<<<<< HEAD
-            ports = zynautoconnect.get_hw_audio_dst_ports()
-            port_count = len(ports)
-            for i in range(1, port_count + 1, 2):
-                if i < port_count:
-                    port_names.append((f"Output {i}", f"system:playback_{i}$", [f"output_{i - 1}"]))
-                    port_names.append(
-                        (f"Output {i + 1}", f"system:playback_{i + 1}$", [f"output_{i}"]))
-                    port_names.append(
-                        (f"Outputs {i}+{i + 1}", f"system:playback_[{i},{i + 1}]$", [f"output_{i - 1}", f"output_{i}"]))
-                else:
-                    port_names.append((f"Output {i}", f"system:playback_{i}$"))
-            for title, processor, id in port_names:
-                if processor in self.chain.audio_out:
-                    self.list_data.append(
-                        (processor, id, "\u2612 " + title))
-                else:
-                    self.list_data.append(
-                        (processor, id, "\u2610 " + title))
-=======
             port_count = len(self.playback_ports)
             for i in range(0, port_count, 2):
                 if self.playback_ports[i].aliases:
@@ -154,7 +126,6 @@
                     self.list_data.append((processor, processor, "\u2612 " + title))
                 else:
                     self.list_data.append((processor, processor, "\u2610 " + title))
->>>>>>> 9f135452
 
         self.list_data.append((None, None, "> Audio Recorder"))
         armed = self.zyngui.state_manager.audio_recorder.is_armed(self.chain.mixer_chan)
@@ -163,17 +134,9 @@
         else:
             locked = "record"
         if armed:
-<<<<<<< HEAD
-            self.list_data.append(
-                (locked, None, '\u2612 Record chain'))
-        else:
-            self.list_data.append(
-                (locked, None, '\u2610 Record chain'))
-=======
             self.list_data.append((locked, 'record_disable', '\u2612 Record chain'))
         else:
             self.list_data.append((locked, 'record_enable', '\u2610 Record chain'))
->>>>>>> 9f135452
 
         super().fill_list()
 
@@ -181,18 +144,8 @@
         super().fill_listbox()
 
     def select_action(self, i, t='S'):
-<<<<<<< HEAD
-        if t == 'S':
-            if self.list_data[i][0] == 'record':
-                self.zyngui.state_manager.audio_recorder.toggle_arm(
-                    self.chain.mixer_chan)
-            else:
-                self.chain.toggle_audio_out(self.list_data[i][0])
-            self.fill_list()
-=======
         if self.list_data[i][0] == 'record':
             self.zyngui.state_manager.audio_recorder.toggle_arm(self.chain.mixer_chan)
->>>>>>> 9f135452
         else:
             self.zyngui.state_manager.start_busy("alsa_output")
             zctrls = self.zyngui.state_manager.alsa_mixer_processor.engine.get_controllers_dict()
