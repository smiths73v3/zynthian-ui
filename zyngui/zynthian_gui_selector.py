#!/usr/bin/python3
# -*- coding: utf-8 -*-
#******************************************************************************
# ZYNTHIAN PROJECT: Zynthian GUI
# 
# Zynthian GUI Selector Base Class
# 
# Copyright (C) 2015-2016 Fernando Moyano <jofemodo@zynthian.org>
#
#******************************************************************************
# 
# This program is free software; you can redistribute it and/or
# modify it under the terms of the GNU General Public License as
# published by the Free Software Foundation; either version 2 of
# the License, or any later version.
#
# This program is distributed in the hope that it will be useful,
# but WITHOUT ANY WARRANTY; without even the implied warranty of
# MERCHANTABILITY or FITNESS FOR A PARTICULAR PURPOSE. See the
# GNU General Public License for more details.
#
# For a full copy of the GNU General Public License see the LICENSE.txt file.
# 
#******************************************************************************

import sys
import logging
import tkinter
from datetime import datetime
from tkinter import font as tkFont
from PIL import Image, ImageTk

# Zynthian specific modules
from zyngine import zynthian_controller
from . import zynthian_gui_config
from . import zynthian_gui_controller

#------------------------------------------------------------------------------
# Configure logging
#------------------------------------------------------------------------------

# Set root logging level
logging.basicConfig(stream=sys.stderr, level=zynthian_gui_config.log_level)

#------------------------------------------------------------------------------
# Zynthian Listbox Selector GUI Class
#------------------------------------------------------------------------------

class zynthian_gui_selector:

	def __init__(self, selcap='Select', wide=False):
		self.index = 0
		self.list_data = []
		self.shown = False
		self.zselector = None
		self.zyngui = zynthian_gui_config.zyngui

		self.status_rect = None
		self.status_flags = None
		self.status_midi = None
		self.status_h = zynthian_gui_config.topbar_height
		self.status_l = int(1.2*zynthian_gui_config.topbar_height)
		self.status_rh = max(2,self.status_h/4)
		self.status_fs = int(self.status_h/3)
		self.status_lpad = self.status_fs

		self.path_canvas_width=zynthian_gui_config.display_width-self.status_l-self.status_lpad
		self.select_path_font=tkFont.Font(family=zynthian_gui_config.font_topbar[0], size=zynthian_gui_config.font_topbar[1])
		self.select_path_width=0
		self.select_path_offset=0
		self.select_path_dir=2

		# Listbox Size
		self.lb_height=zynthian_gui_config.display_height-zynthian_gui_config.topbar_height
		self.wide=wide
		if self.wide:
			self.lb_width=zynthian_gui_config.display_width-zynthian_gui_config.ctrl_width
		else:
			self.lb_width=zynthian_gui_config.display_width-2*zynthian_gui_config.ctrl_width-2

		# Main Frame
		self.main_frame = tkinter.Frame(zynthian_gui_config.top,
			width=zynthian_gui_config.display_width,
			height=zynthian_gui_config.display_height,
			bg=zynthian_gui_config.color_bg)

		# Topbar's frame
		self.tb_frame = tkinter.Frame(self.main_frame, 
			width=zynthian_gui_config.display_width,
			height=zynthian_gui_config.topbar_height,
			bg=zynthian_gui_config.color_bg)
		self.tb_frame.grid(row=0, column=0, columnspan=3)
		self.tb_frame.grid_propagate(False)
		# Setup Topbar's Callback
		self.tb_frame.bind("<Button-1>", self.cb_topbar)

		# Topbar's Path Canvas
		self.path_canvas = tkinter.Canvas(self.tb_frame,
			width=self.path_canvas_width,
			height=zynthian_gui_config.topbar_height,
			bd=0,
			highlightthickness=0,
			relief='flat',
			bg = zynthian_gui_config.color_bg)
		self.path_canvas.grid(row=0, column=0, sticky="wns")
		# Setup Topbar's Callback
		self.path_canvas.bind("<Button-1>", self.cb_topbar)

		# Topbar's Select Path
		self.select_path = tkinter.StringVar()
		self.select_path.trace("w", self.cb_select_path)
		self.label_select_path = tkinter.Label(self.path_canvas,
			font=zynthian_gui_config.font_topbar,
			textvariable=self.select_path,
			justify=tkinter.LEFT,
			bg=zynthian_gui_config.color_header_bg,
			fg=zynthian_gui_config.color_header_tx)
		self.label_select_path.place(x=0, y=0)

		# Canvas for displaying status: CPU, ...
		self.status_canvas = tkinter.Canvas(self.tb_frame,
			width=self.status_l,
			height=self.status_h,
			bd=0,
			highlightthickness=0,
			relief='flat',
			bg = zynthian_gui_config.color_bg)
		self.status_canvas.grid(row=0, column=1, sticky="ens", padx=(self.status_lpad,0))

		# Configure Topbar's Frame column widths
		self.tb_frame.grid_columnconfigure(0, minsize=self.path_canvas_width)

		# ListBox's frame
		self.lb_frame = tkinter.Frame(self.main_frame,
			width=self.lb_width,
			height=self.lb_height,
			bg=zynthian_gui_config.color_bg)
		if self.wide:
			if zynthian_gui_config.select_ctrl>1:
				self.lb_frame.grid(row=1, column=0, rowspan=2, columnspan=2, padx=(0,2), sticky="w")
			else:
				self.lb_frame.grid(row=1, column=1, rowspan=2, columnspan=2, padx=(2,0), sticky="e")
		else:
			if zynthian_gui_config.select_ctrl>1:
				self.lb_frame.grid(row=1, column=1, rowspan=2, padx=(2,2), sticky="w")
			else:
				self.lb_frame.grid(row=1, column=1, rowspan=2, padx=(2,2), sticky="e")
		#self.lb_frame.columnconfigure(0, weight=10)
		self.lb_frame.rowconfigure(0, weight=10)
		self.lb_frame.grid_propagate(False)

		# ListBox
		self.listbox = tkinter.Listbox(self.lb_frame,
			font=zynthian_gui_config.font_listbox,
			bd=7,
			highlightthickness=0,
			relief='flat',
			bg=zynthian_gui_config.color_panel_bg,
			fg=zynthian_gui_config.color_panel_tx,
			selectbackground=zynthian_gui_config.color_ctrl_bg_on,
			selectforeground=zynthian_gui_config.color_ctrl_tx,
			selectmode=tkinter.BROWSE)
		self.listbox.grid(sticky="wens")
		# Bind listbox events
		self.listbox.bind("<Button-1>",self.cb_listbox_push)
		self.listbox.bind("<ButtonRelease-1>",self.cb_listbox_release)
		self.listbox.bind("<B1-Motion>",self.cb_listbox_motion)
		self.listbox.bind("<Button-4>",self.cb_listbox_wheel)
		self.listbox.bind("<Button-5>",self.cb_listbox_wheel)

		# Canvas for loading image animation
		self.loading_canvas = tkinter.Canvas(self.main_frame,
			width=zynthian_gui_config.ctrl_width,
			height=zynthian_gui_config.ctrl_height-1,
			bd=0,
			highlightthickness=0,
			relief='flat',
			bg = zynthian_gui_config.color_bg)
		self.loading_canvas.grid(row=1,column=2,sticky="ne")
		self.loading_canvas.bind("<Button-1>",self.cb_loading_push)
		self.loading_canvas.bind("<ButtonRelease-1>",self.cb_loading_release)

		# Setup Loading Logo Animation
		self.loading_index=0
		self.loading_item=self.loading_canvas.create_image(3, 3, image = zynthian_gui_config.loading_imgs[0], anchor=tkinter.NW)

		# Selector Controller Caption
		self.selector_caption=selcap

		# Update Title
		self.set_select_path()
		self.cb_scroll_select_path()


	def show(self):
		if not self.shown:
			self.shown=True
			self.main_frame.grid()
		self.fill_list()
		self.set_selector()
		self.set_select_path()


	def hide(self):
		if self.shown:
			self.shown=False
			self.main_frame.grid_forget()


	def is_shown(self):
		try:
			self.main_frame.grid_info()
			return True
		except:
			return False


	def refresh_status(self, status={}):
		if self.shown:
			# Display CPU-load bar
			l = int(status['cpu_load']*self.status_l/100)
			cr = int(status['cpu_load']*255/100)
			cg = 255-cr
			color = "#%02x%02x%02x" % (cr,cg,0)
			try:
				if self.status_rect:
					self.status_canvas.coords(self.status_rect,(0, 0, l, self.status_rh))
					self.status_canvas.itemconfig(self.status_rect, fill=color)
				else:
					self.status_rect=self.status_canvas.create_rectangle((0, 0, l, self.status_rh), fill=color, width=0)
			except Exception as e:
				logging.error(e)

			# Display flags
			flags = ""
			color = zynthian_gui_config.color_status_error
			if 'xrun' in status and status['xrun']:
<<<<<<< HEAD
				flags = "\uf00d"
			elif 'undervoltage' in status and status['undervoltage']:
				flags = "\uf0e7"
			elif 'overtemp' in status and status['overtemp']:
				flags = "\uf769"
=======
				#flags = "\uf00d"
				flags = "\uf071"
			elif 'undervoltage' in status and status['undervoltage']:
				flags = "\uf0e7"
			elif 'overtemp' in status and status['overtemp']:
				flags = "\uf2c7"
>>>>>>> 3908e12c
			else:
				if 'audio_recorder' in status:
					if status['audio_recorder']=='REC':
						flags = "\uf111"
<<<<<<< HEAD
					elif status['audio_recorder']=='PLAY':
						flags = "\uf04b"
						color = zynthian_gui_config.color_hl
					elif status['audio_recorder']=='PLAY+REC':
						flags = "\uf144"
						color = zynthian_gui_config.color_on
				if not flags and 'midi_recorder' in status:
					if status['midi_recorder']=='REC':
						flags = "\uf111"
					elif status['midi_recorder']=='PLAY':
						flags = "\uf04b"
						color = zynthian_gui_config.color_hl
					elif status['midi_recorder']=='PLAY+REC':
						flags = "\uf144"
						color = zynthian_gui_config.color_on
=======
						color = zynthian_gui_config.color_status_record
					elif status['audio_recorder']=='PLAY':
						flags = "\uf04b"
						color = zynthian_gui_config.color_status_play
					elif status['audio_recorder']=='PLAY+REC':
						flags = "\uf144"
						color = zynthian_gui_config.color_status_record
				if not flags and 'midi_recorder' in status:
					if status['midi_recorder']=='REC':
						flags = "\uf111"
						color = zynthian_gui_config.color_status_record
					elif status['midi_recorder']=='PLAY':
						flags = "\uf04b"
						color = zynthian_gui_config.color_status_play
					elif status['midi_recorder']=='PLAY+REC':
						flags = "\uf144"
						color = zynthian_gui_config.color_status_record
>>>>>>> 3908e12c

			if not self.status_flags:
				self.status_flags = self.status_canvas.create_text(
					int(self.status_fs*0.7),
					int(self.status_h*0.6),
					width=int(self.status_fs*1.2),
					justify=tkinter.RIGHT,
					fill=color,
					font=("FontAwesome",self.status_fs),
					text=flags)
			else:
				self.status_canvas.itemconfig(self.status_flags, text=flags, fill=color)

			# Display MIDI flag
			flags=""
			if 'midi' in status and status['midi']:
<<<<<<< HEAD
				flags = '\uf001'
				
=======
				#flags="\uf001";
				flags="M";
>>>>>>> 3908e12c
			else:
				flags=""
			if not self.status_midi:
				self.status_midi = self.status_canvas.create_text(
					int(self.status_l-self.status_fs),
					int(self.status_h*0.6),
					width=int(self.status_fs*1.2),
					justify=tkinter.RIGHT,
<<<<<<< HEAD
					fill=zynthian_gui_config.color_hl,
					font=("FontAwesome",self.status_fs),
=======
					fill=zynthian_gui_config.color_status_midi,
					font=(zynthian_gui_config.font_family,self.status_fs),
>>>>>>> 3908e12c
					text=flags)
			else:
				self.status_canvas.itemconfig(self.status_midi, text=flags)


	def refresh_loading(self):
		if self.shown:
			try:
				if self.zyngui.loading:
					self.loading_index=self.loading_index+1
					if self.loading_index>len(zynthian_gui_config.loading_imgs)+1: self.loading_index=0
					self.loading_canvas.itemconfig(self.loading_item, image=zynthian_gui_config.loading_imgs[self.loading_index])
				else:
					self.reset_loading()
			except:
				self.reset_loading()


	def reset_loading(self, force=False):
		if self.loading_index>0 or force:
			self.loading_index=0
			self.loading_canvas.itemconfig(self.loading_item, image=zynthian_gui_config.loading_imgs[0])


	def fill_listbox(self):
		self.listbox.delete(0, tkinter.END)
		if not self.list_data:
			self.list_data=[]
		for i, item in enumerate(self.list_data):
			self.listbox.insert(tkinter.END, item[2])


	def set_selector(self):
		if self.zselector:
			self.zselector_ctrl.set_options({ 'symbol':self.selector_caption, 'name':self.selector_caption, 'short_name':self.selector_caption, 'midi_cc':0, 'value_max':len(self.list_data), 'value':self.index })
			self.zselector.config(self.zselector_ctrl)
			self.zselector.show()
		else:
			self.zselector_ctrl=zynthian_controller(None,self.selector_caption,self.selector_caption,{ 'midi_cc':0, 'value_max':len(self.list_data), 'value':self.index })
			self.zselector=zynthian_gui_controller(zynthian_gui_config.select_ctrl,self.main_frame,self.zselector_ctrl)


	def fill_list(self):
		self.fill_listbox()
		self.select()
		#self.set_selector()


	def update_list(self):	
		self.fill_list()
		self.set_selector()


	def get_cursel(self):
		cursel=self.listbox.curselection()
		if (len(cursel)>0):
			index=int(cursel[0])
		else:
			index=0
		return index


	def zyncoder_read(self):
		if self.zselector:
			self.zselector.read_zyncoder()
			if self.index!=self.zselector.value:
				self.select_listbox(self.zselector.value)


	def select_listbox(self,index):
		if index < len(self.list_data) and self.list_data[index][0]:
			self.listbox.selection_clear(0,tkinter.END)
			self.listbox.selection_set(index)
			if index>self.index: self.listbox.see(index+1)
			elif index<self.index: self.listbox.see(index-1)
			else: self.listbox.see(index)
			self.index=index
		else:
			logging.error("Index out of range: {}".format(index))


	def click_listbox(self, index=None, t='S'):
		if index is not None:
			self.select_listbox(index)
		else:
			self.index=self.get_cursel()

		self.select_action(self.index, t)


	def switch_select(self, t='S'):
		self.click_listbox(None, t)


	def select(self, index=None):
		if index is None: index=self.index
		self.select_listbox(index)
		if self.zselector and self.zselector.value!=self.index:
			self.zselector.set_value(self.index, True)


	def select_up(self, n=1):
		self.select(self.index+n)


	def select_down(self, n=1):
		self.select(self.index-n)


	def select_action(self, index, t='S'):
		pass


	def set_select_path(self):
		pass


	def cb_topbar(self,event):
		self.zyngui.zynswitch_defered('S',1)


	def cb_listbox_push(self,event):
		self.listbox_push_ts=datetime.now()
		#logging.debug("LISTBOX PUSH => %s" % (self.listbox_push_ts))


	def cb_listbox_release(self,event):
		dts=(datetime.now()-self.listbox_push_ts).total_seconds()
		#logging.debug("LISTBOX RELEASE => %s" % dts)
		if dts < 0.3:
			self.zyngui.zynswitch_defered('S',3)
		elif dts>=0.3 and dts<2:
			self.zyngui.zynswitch_defered('B',3)


	def cb_listbox_motion(self,event):
		dts=(datetime.now()-self.listbox_push_ts).total_seconds()
		if dts > 0.1:
			#logging.debug("LISTBOX MOTION => %d" % self.index)
			self.zselector.set_value(self.get_cursel(), True)


	def cb_listbox_wheel(self,event):
		index = self.index
		if (event.num == 5 or event.delta == -120) and self.index>0:
			index -= 1
		if (event.num == 4 or event.delta == 120) and self.index < (len(self.list_data)-1):
			index += 1
		if index!=self.index:
			self.zselector.set_value(index, True)


	def cb_loading_push(self,event):
		self.loading_push_ts=datetime.now()
		#logging.debug("LOADING PUSH => %s" % self.canvas_push_ts)


	def cb_loading_release(self,event):
		dts=(datetime.now()-self.loading_push_ts).total_seconds()
		logging.debug("LOADING RELEASE => %s" % dts)
		if dts<0.3:
			self.zyngui.zynswitch_defered('S',2)
		elif dts>=0.3 and dts<2:
			self.zyngui.zynswitch_defered('B',2)
		elif dts>=2:
			self.zyngui.zynswitch_defered('L',2)


	def cb_select_path(self, *args):
		self.select_path_width=self.select_path_font.measure(self.select_path.get())
		self.select_path_offset = 0;
		self.select_path_dir = 2
		self.label_select_path.place(x=0, y=0)

	def cb_scroll_select_path(self):
		if self.shown:
			if self.dscroll_select_path():
				zynthian_gui_config.top.after(1000, self.cb_scroll_select_path)
				return

		zynthian_gui_config.top.after(100, self.cb_scroll_select_path)


	def dscroll_select_path(self):

		if self.select_path_width>self.path_canvas_width:
			#Scroll label
			self.select_path_offset += self.select_path_dir
			self.label_select_path.place(x=-self.select_path_offset, y=0)

			#Change direction ...
			if self.select_path_offset > (self.select_path_width-self.path_canvas_width):
				self.select_path_dir = -2
				return True
			elif self.select_path_offset<=0:
				self.select_path_dir = 2
				return True

		elif self.select_path_offset!=0:
			self.select_path_offset = 0;
			self.select_path_dir = 2
			self.label_select_path.place(x=0, y=0)

		return False

#------------------------------------------------------------------------------<|MERGE_RESOLUTION|>--- conflicted
+++ resolved
@@ -235,41 +235,16 @@
 			flags = ""
 			color = zynthian_gui_config.color_status_error
 			if 'xrun' in status and status['xrun']:
-<<<<<<< HEAD
-				flags = "\uf00d"
-			elif 'undervoltage' in status and status['undervoltage']:
-				flags = "\uf0e7"
-			elif 'overtemp' in status and status['overtemp']:
-				flags = "\uf769"
-=======
 				#flags = "\uf00d"
 				flags = "\uf071"
 			elif 'undervoltage' in status and status['undervoltage']:
 				flags = "\uf0e7"
 			elif 'overtemp' in status and status['overtemp']:
 				flags = "\uf2c7"
->>>>>>> 3908e12c
 			else:
 				if 'audio_recorder' in status:
 					if status['audio_recorder']=='REC':
 						flags = "\uf111"
-<<<<<<< HEAD
-					elif status['audio_recorder']=='PLAY':
-						flags = "\uf04b"
-						color = zynthian_gui_config.color_hl
-					elif status['audio_recorder']=='PLAY+REC':
-						flags = "\uf144"
-						color = zynthian_gui_config.color_on
-				if not flags and 'midi_recorder' in status:
-					if status['midi_recorder']=='REC':
-						flags = "\uf111"
-					elif status['midi_recorder']=='PLAY':
-						flags = "\uf04b"
-						color = zynthian_gui_config.color_hl
-					elif status['midi_recorder']=='PLAY+REC':
-						flags = "\uf144"
-						color = zynthian_gui_config.color_on
-=======
 						color = zynthian_gui_config.color_status_record
 					elif status['audio_recorder']=='PLAY':
 						flags = "\uf04b"
@@ -287,7 +262,6 @@
 					elif status['midi_recorder']=='PLAY+REC':
 						flags = "\uf144"
 						color = zynthian_gui_config.color_status_record
->>>>>>> 3908e12c
 
 			if not self.status_flags:
 				self.status_flags = self.status_canvas.create_text(
@@ -304,13 +278,8 @@
 			# Display MIDI flag
 			flags=""
 			if 'midi' in status and status['midi']:
-<<<<<<< HEAD
-				flags = '\uf001'
-				
-=======
 				#flags="\uf001";
 				flags="M";
->>>>>>> 3908e12c
 			else:
 				flags=""
 			if not self.status_midi:
@@ -319,13 +288,8 @@
 					int(self.status_h*0.6),
 					width=int(self.status_fs*1.2),
 					justify=tkinter.RIGHT,
-<<<<<<< HEAD
-					fill=zynthian_gui_config.color_hl,
-					font=("FontAwesome",self.status_fs),
-=======
 					fill=zynthian_gui_config.color_status_midi,
 					font=(zynthian_gui_config.font_family,self.status_fs),
->>>>>>> 3908e12c
 					text=flags)
 			else:
 				self.status_canvas.itemconfig(self.status_midi, text=flags)
