--- conflicted
+++ resolved
@@ -102,7 +102,6 @@
 		# Bind listbox events
 		self.listbox_push_ts = None
 		self.listbox.bind("<Button-1>",self.cb_listbox_push)
-		self.listbox.bind("<<ListboxSelect>>",self.cb_listbox_select)
 		self.listbox.bind("<ButtonRelease-1>",self.cb_listbox_release)
 		self.listbox.bind("<B1-Motion>",self.cb_listbox_motion)
 		self.listbox.bind("<Button-4>",self.cb_listbox_wheel)
@@ -336,20 +335,13 @@
 		#logging.debug("LISTBOX PUSH => %s" % (self.listbox_push_ts))
 
 
-	def cb_listbox_select(self, event):
-		if self.shown and self.index != self.get_cursel():
-			self.select(self.get_cursel())
-		
-
 	def cb_listbox_release(self,event):
 		if self.listbox_push_ts:
 			dts=(datetime.now()-self.listbox_push_ts).total_seconds()
 			#logging.debug("LISTBOX RELEASE => %s" % dts)
-<<<<<<< HEAD
-			#self.zselector.zctrl.set_value(self.get_cursel(), True)
-			self.select(self.get_cursel())
-=======
->>>>>>> 33c56d5f
+			cursel = self.get_cursel()
+			if self.index != cursel:
+				self.select(cursel)
 			if dts < 0.3:
 				self.zyngui.zynswitch_defered('S',3)
 			elif dts>=0.3 and dts<2:
@@ -361,8 +353,9 @@
 			dts=(datetime.now()-self.listbox_push_ts).total_seconds()
 			if dts > 0.1:
 				#logging.debug("LISTBOX MOTION => %d" % self.index)
-				if self.index != self.get_cursel():
-					self.select(self.get_cursel())
+				cursel = self.get_cursel()
+				if self.index != cursel:
+					self.select(cursel)
 
 
 	def cb_listbox_wheel(self, event):
