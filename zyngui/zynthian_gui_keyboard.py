--- conflicted
+++ resolved
@@ -44,7 +44,6 @@
 # Class implements renaming dialog
 class zynthian_gui_keyboard():
 
-<<<<<<< HEAD
     # Function to initialise class
     #  function: Callback function called when <Enter> pressed
     def __init__(self):
@@ -59,9 +58,10 @@
         self.ctrl_order = zynthian_gui_config.layout['ctrl_order']
 
         # Geometry vars
-        self.width = zynthian_gui_config.display_width
-        self.height = zynthian_gui_config.display_height - \
+        self.width = zynthian_gui_config.screen_width
+        self.height = zynthian_gui_config.screen_height - \
             zynthian_gui_config.topbar_height
+
 
         # Fonts
         self.font_button = (zynthian_gui_config.font_family,
@@ -69,8 +69,8 @@
 
         # Create main frame
         self.main_frame = tkinter.Frame(zynthian_gui_config.top,
-                                        width=zynthian_gui_config.display_width,
-                                        height=zynthian_gui_config.display_height,
+                                        width=zynthian_gui_config.screen_width,
+                                        height=zynthian_gui_config.screen_height,
                                         bg=zynthian_gui_config.color_bg)
         self.main_frame.grid_propagate(False)
 
@@ -307,7 +307,7 @@
             self.highlight(self.selected_button)
             self.setup_zynpots()
             self.refresh_keys()
-            self.main_frame.grid()
+            self.main_frame.grid(row=0, column=self.zyngui.main_screen_column)
             self.shown = True
 
     # Function to register encoders
@@ -429,377 +429,5 @@
     # Function to refresh the loading screen => not used!
     def refresh_loading(self):
         pass
-=======
-	# Function to initialise class
-	#  function: Callback function called when <Enter> pressed
-	def __init__(self):
-		self.zyngui = zynthian_gui_config.zyngui
-		self.columns = 10  # Quantity of columns in keyboard grid
-		self.rows = 5  # Quantity of rows in keyboard grid
-		self.shift = 0  # 0=Normal, 1=Shift, 2=Shift lock
-		self.alt = False  # False=Normal, True=alternante char table (symbols)
-		self.buttons = []  # Array of [rectangle id, label id] for buttons in keyboard layout
-		self.selected_button = 45  # Index of highlighted button
-		self.mode = OSK_QWERTY  # Keyboard layout mode
-		self.ctrl_order = zynthian_gui_config.layout['ctrl_order']
-
-		# Geometry vars
-		self.width = zynthian_gui_config.screen_width
-		self.height = zynthian_gui_config.screen_height - zynthian_gui_config.topbar_height
-
-		# Fonts
-		self.font_button = (zynthian_gui_config.font_family, int(1.2*zynthian_gui_config.font_size))
-
-		# Create main frame
-		self.main_frame = tkinter.Frame(zynthian_gui_config.top,
-			width=zynthian_gui_config.screen_width,
-			height=zynthian_gui_config.screen_height,
-			bg=zynthian_gui_config.color_bg)
-		self.main_frame.grid_propagate(False)
-
-		# Display string being edited
-		self.text_canvas = tkinter.Canvas(self.main_frame, width=self.width, height=zynthian_gui_config.topbar_height)
-		self.text_label = self.text_canvas.create_text(self.width / 2, zynthian_gui_config.topbar_height / 2,
-		font=zynthian_gui_config.font_topbar,
-		#font=tkFont.Font(family=zynthian_gui_config.font_topbar[0], size= int(zynthian_gui_config.topbar_height * 0.8))
-		)
-		self.text_canvas.grid(column=0, row=0, sticky="nsew")
-
-		# Display keyboard grid
-		self.key_canvas = tkinter.Canvas(self.main_frame, width=self.width, height = self.height, bg="grey")
-		self.key_canvas.grid_propagate(False)
-		self.key_canvas.grid(column=0, row=1, sticky="nesw")
-		self.set_mode(OSK_QWERTY)
-
-		self.hold_timer = Timer(0.8, self.bold_press)
-		self.keypress_queue = []
-		self.shown = False
-
-	# Function to populate keyboard with keys for requested mode
-	#  mode: OSK mode [OSK_NUMPAD | OSK_QWERTY]
-	def set_mode(self, mode):
-		self.mode = mode
-		self.key_canvas.delete('all')
-		self.buttons = []
-		if mode == OSK_NUMPAD:
-			self.columns = 6
-			self.rows = 4
-			span = 2
-		else:
-			self.columns = 10
-			self.rows = 5
-			span = 1
-		self.key_width = (self.width - 2) / self.columns
-		self.key_height = (self.height - 2) / self.rows
-		for row in range(self.rows - 1):
-			for col in range(0, self.columns, span):
-				self.add_button("", col, row, span)
-		row = row + 1
-		# Add special keys
-		self.btn_cancel = self.add_button('Cancel', 0, row, 2)
-		if mode == OSK_NUMPAD:
-			self.btn_space = self.add_button('0', 2, row, span)
-			self.btn_delete = self.add_button('Del', 4, row, 1)
-			self.btn_enter = self.add_button('Enter', 5, row, 1)
-		else:
-			self.btn_shift = self.add_button('⬆️', 2, row, 1)
-			self.btn_alt = self.add_button('Alt', 3, row, 1)
-			self.btn_space = self.add_button(' ', 4, row, 3)
-			self.btn_delete = self.add_button('Del', 7, row, 1)
-			self.btn_enter = self.add_button('Enter', 8, row, 2)
-		self.highlight_box = self.key_canvas.create_rectangle(0, 0, self.key_width, self.key_height, outline="red", width=2)
-		self.refresh_keys()
-
-	# Function to draw keyboard
-	def refresh_keys(self):
-		if self.mode == OSK_NUMPAD:
-			self.keys = ['1', '2', '3',
-						'4', '5', '6',
-						'7', '8', '9']
-		elif self.alt:
-			if self.shift:
-				self.keys = ['\\', '|', '@', '/', '*', '=', '\"', '\'', '?', '¡',
-							'Ä', 'Ë', 'Ï', 'Ö', 'Ü', 'Â', 'Ê', 'Î', 'Ô', 'Û',
-							'Ñ', 'Ç', 'Ẅ', 'Ŵ', 'Ĉ', 'Ÿ', 'Ŷ', 'Ŝ', 'Ĝ', 'Ḧ',
-							'Ĥ', 'Ĵ', 'Ẑ', 'Ẍ', '{', '}', '~', '^', ':', '_']
-			else:
-				self.keys = ['á', 'é', 'í', 'ó', 'ú', 'à', 'è', 'ì', 'ò', 'ù',
-							'ä', 'ë', 'ï', 'ö', 'ü', 'â', 'ê', 'î', 'ô', 'û',
-							'ñ', 'ç', 'ẅ', 'ŵ', 'ẗ', 'ÿ', 'ŷ', 'ŝ', 'ĝ', 'ḧ',
-							'ĥ', 'ĵ', 'ẑ', 'ẍ', 'ĉ', '}', '~', '^', ':', '_']
-		else:
-			if self.shift:
-				self.keys = ['!', '£', '$', '€', '%', '&', '(', ')', '+', '-',
-							'Q', 'W', 'E', 'R', 'T', 'Y', 'U', 'I', 'O', 'P',
-							'A', 'S', 'D', 'F', 'G', 'H', 'J', 'K', 'L', '[',
-							'Z', 'X', 'C', 'V', 'B', 'N', 'M', '<', '>', ']']
-			else:
-				self.keys = ['1', '2', '3', '4', '5', '6', '7', '8', '9', '0',
-							'q', 'w', 'e', 'r', 't', 'y', 'u', 'i', 'o', 'p',
-							'a', 's', 'd', 'f', 'g', 'h', 'j', 'k', 'l', ';',
-							'z', 'x', 'c', 'v', 'b', 'n', 'm', ',', '.', '#']
-		self.key_canvas.itemconfig("keycaps", text="")
-		for index in range(len(self.keys)):
-			self.key_canvas.itemconfig(self.buttons[index][1], text=self.keys[index], tags=("key:%d"%(index), "keycaps"))
-
-	# Function to add a button to the keyboard
-	#  label: Button label
-	#  col: Column to add button
-	#  row: Row to add button
-	#  colspan: Column span [Default: 1]
-	#  returns: Index of key in self.buttons[]
-	def add_button(self, label, col, row, colspan=1):
-		index = len(self.buttons)
-		tag = "key:%d" % (index)
-		r = self.key_canvas.create_rectangle(1 + self.key_width * col, 1 + self.key_height * row, self.key_width * (col + colspan) - 1, self.key_height * (row + 1) - 1, tags=(tag), fill="black")
-		l = self.key_canvas.create_text(1 + self.key_width * (col + colspan / 2), 1 + self.key_height * (row + 0.5),
-			text=label,
-			fill="white",
-			font=self.font_button,
-			tags=(tag)
-		)
-		self.key_canvas.tag_bind(tag, "<Button-1>", self.on_key_press)
-		self.key_canvas.tag_bind(tag, "<ButtonRelease-1>", self.on_key_release)
-		self.buttons.append([r, l])
-		return index
-
-	# Function to handle bold touchscreen press and hold
-	def bold_press(self):
-		self.deferred_key_press(self.btn_delete, True)
-
-	# Function to handle key press
-	#  event: Mouse event
-	def on_key_press(self, event=None):
-		tags = self.key_canvas.gettags(self.key_canvas.find_withtag(tkinter.CURRENT))
-		if not tags:
-			return
-		dummy, index = tags[0].split(':')
-		key = int(index)
-		if key == self.btn_delete:
-			self.hold_timer = Timer(0.8, self.bold_press)
-			self.hold_timer.start()
-		self.deferred_key_press(key)
-
-	# Function to handle key release
-	#  event: Mouse event
-	def on_key_release(self, event=None):
-		self.hold_timer.cancel()
-
-	def deferred_key_press(self, key, bold=False):
-		self.keypress_queue.append((key, bold))
-
-	# Function to execute a key press
-	#  key: Index of key
-	#  bold: True if long / bold press
-	def execute_key_press(self, key, bold=False):
-		# TODO: Use button ID for special function to allow localisation
-		self.selected_button = key
-		shift = self.shift
-		if key < len(self.keys):
-			self.text = self.text + self.keys[key]
-		elif key == self.btn_enter:
-			self.zyngui.close_screen("keyboard")
-			self.function(self.text)
-			return
-		elif key == self.btn_cancel:
-			self.zyngui.cuia_back()
-			return
-		elif key == self.btn_delete:
-			if bold:
-				self.text = ""
-			else:
-				self.text = self.text[:-1]
-		elif key == self.btn_space:
-			if self.mode == OSK_NUMPAD:
-				self.text = self.text + "0"
-			else:
-				self.text = self.text + " "
-		elif key == self.btn_alt:
-			self.alt = not self.alt
-			if self.alt:
-				self.key_canvas.itemconfig(self.buttons[self.btn_alt][0], fill="red")
-			else:
-				self.key_canvas.itemconfig(self.buttons[self.btn_alt][0], fill="black")
-			self.refresh_keys()
-
-		if key == self.btn_shift:
-			self.shift += 1
-			if self.shift > 2:
-				self.shift = 0
-		elif self.shift == 1:
-			self.shift = 0
-
-		if self.max_len:
-			self.text = self.text[:self.max_len]
-
-		if shift != self.shift:
-			if self.shift == 1:
-				self.key_canvas.itemconfig(self.buttons[self.btn_shift][0], fill="grey")
-			elif self.shift == 2:
-				self.key_canvas.itemconfig(self.buttons[self.btn_shift][0], fill="red")
-			else:
-				self.key_canvas.itemconfig(self.buttons[self.btn_shift][0], fill="black")
-			self.refresh_keys()
-
-		self.text_canvas.itemconfig(self.text_label, text=self.text)
-		self.highlight(key)
-
-	# Function to highlight key
-	def highlight(self, key):
-		box = self.key_canvas.bbox(self.buttons[key][0])
-		if box:
-			self.key_canvas.coords(self.highlight_box, box[0]+1, box[1]+1, box[2], box[3])
-
-	# Function to hide dialog
-	def hide(self):
-		if self.shown:
-			self.shown = False
-			self.keypress_queue = []
-			self.main_frame.grid_forget()
-
-	# Function to show keyboard screen
-	#  function: Function to call when "Enter" selected
-	#  text: Text to display (Default: empty)
-	#  max_len: Maximum quantity of characters in text (Default: no limit)
-	def show(self, function, text="", max_len=None):
-		if self.zyngui.test_mode:
-			logging.warning("TEST_MODE: {}".format(self.__class__.__module__))
-
-		self.keypress_queue = []
-		self.function = function
-		self.text = text
-		if max_len:
-			self.text = text[:max_len]
-		self.max_len = max_len
-		self.text_canvas.itemconfig(self.text_label, text=self.text)
-		if not self.shown:
-			self.selected_button = self.btn_enter
-			self.shift = 0
-			self.highlight(self.selected_button)
-			self.setup_zynpots()
-			self.refresh_keys()
-			self.main_frame.grid(row=0, column=self.zyngui.main_screen_column)
-			self.shown = True
-
-	# Function to register encoders
-	def setup_zynpots(self):
-		if zynthian_gui_config.num_zynpots > 3:
-			lib_zyncore.setup_behaviour_zynpot(3, 1)
-			lib_zyncore.setup_behaviour_zynpot(1, 1)
-
-	# Function to handle zynpots events
-	def zynpot_cb(self, i, dval):
-		if not self.shown:
-			return
-		if i == self.ctrl_order[2]:
-			self.cursor_vmove(dval)
-		elif i == self.ctrl_order[3]:
-			self.cursor_hmove(dval)
-
-	def cursor_hmove(self, dval):
-		key = self.selected_button + dval
-		if key >= len(self.buttons):
-			key = 0
-		elif key < 0:
-			key = len(self.buttons) - 1
-		self.selected_button = key
-		self.highlight(key)
-
-	def cursor_vmove(self, dval):
-		key = self.selected_button + self.columns * dval
-		if self.mode == OSK_NUMPAD:
-			if dval < 0 and self.selected_button < 3:
-				key = self.selected_button + 9
-			elif dval > 0 and self.selected_button > 8:
-				if self.selected_button == self.btn_enter:
-					key = self.selected_button - 10
-				else:
-					key = self.selected_button - 9
-			else:
-				if self.selected_button == self.btn_enter:
-					key = self.selected_button - 4
-				else:
-					key = self.selected_button + 3 * dval
-		else:
-			if dval < 0:
-				# Check first row - wrap to last row
-				if self.selected_button in [0, 1]:
-					key = self.btn_cancel
-				elif self.selected_button == 2:
-					key = self.btn_shift
-				elif self.selected_button in range(3, 7):
-					key = self.btn_space
-				elif self.selected_button == 7:
-					key = self.btn_delete
-				elif self.selected_button in [8, 9]:
-					key = self.btn_enter
-				# Check last row
-				elif self.selected_button == self.btn_cancel:
-					key = (self.rows - 2) * self.columns
-				elif self.selected_button == self.btn_shift:
-					key = (self.rows - 2) * self.columns + 2
-				elif self.selected_button == self.btn_space:
-					key = (self.rows - 2) * self.columns + 3
-				elif self.selected_button == self.btn_delete:
-					key = (self.rows - 2) * self.columns + 7
-				elif self.selected_button == self.btn_enter:
-					key = (self.rows - 2) * self.columns + 8
-			elif dval > 0:
-				# Check penultimate row
-				if self.selected_button in [30, 31]:
-					key = self.btn_cancel
-				elif self.selected_button in [32]:
-					key = self.btn_shift
-				elif self.selected_button in [33, 34, 35, 36]:
-					key = self.btn_space
-				elif self.selected_button in [37]:
-					key = self.btn_delete
-				elif self.selected_button in [38, 39]:
-					key = self.btn_enter
-				# Check last row
-				elif self.selected_button == self.btn_cancel:
-					key = 0
-				elif self.selected_button == self.btn_shift:
-					key = 2
-				elif self.selected_button == self.btn_space:
-					key = 3
-				elif self.selected_button == self.btn_delete:
-					key = 7
-				elif self.selected_button == self.btn_enter:
-					key = 8
-		self.selected_button = key
-		self.highlight(key)
-
-	# Function to handle CUIA ARROW_UP
-	def arrow_up(self):
-		self.cursor_vmove(-1)
-
-	# Function to handle CUIA ARROW_DOWN
-	def arrow_down(self):
-		self.cursor_vmove(1)
-
-	# Function to handle CUIA ARROW_RIGHT
-	def arrow_right(self):
-		self.cursor_hmove(1)
-
-	# Function to handle CUIA ARROW_LEFT
-	def arrow_left(self):
-		self.cursor_hmove(-1)
-
-	# Function to handle select switch event
-	def switch_select(self, typ="S"):
-		self.execute_key_press(self.selected_button, typ == "B")
-
-	# We are hijacking plot_zctrls that is called from the control thread
-	# to execute deferred keypressed from touch
-	def plot_zctrls(self):
-		while self.keypress_queue:
-			item = self.keypress_queue.pop()
-			self.execute_key_press(item[0], item[1])
-
-	# Function to refresh the loading screen => not used!
-	def refresh_loading(self):
-		pass
->>>>>>> 990f8357
 
 # ------------------------------------------------------------------------------