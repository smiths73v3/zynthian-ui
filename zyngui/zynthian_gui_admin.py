--- conflicted
+++ resolved
@@ -46,7 +46,6 @@
 
 class zynthian_gui_admin(zynthian_gui_selector):
 
-<<<<<<< HEAD
     data_dir = os.environ.get('ZYNTHIAN_DATA_DIR', "/zynthian/zynthian-data")
     sys_dir = os.environ.get('ZYNTHIAN_SYS_DIR', "/zynthian/zynthian-sys")
 
@@ -212,6 +211,13 @@
             self.list_data.append((self.show_cv_config, 0, "CV Settings"))
         self.list_data.append(
             (self.zyngui.calibrate_touchscreen, 0, "Calibrate Touchscreen"))
+
+        self.list_data.append((None, 0, "> TOUCH KEYPAD"))
+        if zynthian_gui_config.touch_keypad:
+            self.list_data.append((self.toggle_touchkeypad, 0, "\u2612 V5 Touch Keypad"))
+            self.list_data.append((self.touchkeypad_labels, 0, "F-key labels"))
+        else:
+            self.list_data.append((self.toggle_touchkeypad, 0, "\u2610 V5 Touch Keypad"))
 
         self.list_data.append((None, 0, "> TEST"))
         self.list_data.append((self.test_audio, 0, "Test Audio"))
@@ -428,6 +434,23 @@
     def bluetooth(self):
         self.zyngui.show_screen("bluetooth")
 
+    def touchkeypad_labels(self):
+        self.zyngui.show_screen("touchkeypad_labels")
+
+    def toggle_touchkeypad(self):
+        if zynthian_gui_config.touch_keypad:
+            self.zyngui.show_confirm("Do you really want to restart UI with touch keypad off?", self.touchkeypad_off_confirmed)
+        else:
+            self.zyngui.show_confirm("Do you really want to restart UI with touch keypad on?", self.touchkeypad_on_confirmed)
+
+    def touchkeypad_off_confirmed(self, params=None):
+        zynconf.save_config({'ZYNTHIAN_TOUCH_KEYPAD': ''})
+        self.restart_gui()
+
+    def touchkeypad_on_confirmed(self, params=None):
+        zynconf.save_config({'ZYNTHIAN_TOUCH_KEYPAD': 'V5'})
+        self.restart_gui()
+
     # -------------------------------------------------------------------------
     # Global Transpose editing
     # -------------------------------------------------------------------------
@@ -638,577 +661,5 @@
             self.state_manager.save_last_state_snapshot()
         else:
             self.state_manager.delete_last_state_snapshot()
-=======
-	data_dir = os.environ.get('ZYNTHIAN_DATA_DIR', "/zynthian/zynthian-data")
-	sys_dir = os.environ.get('ZYNTHIAN_SYS_DIR', "/zynthian/zynthian-sys")
-
-	def __init__(self):
-		self.commands = None
-		self.thread = None
-		self.child_pid = None
-
-		self.last_action = None
-		self.update_available = False
-		self.refresh_wifi_thread = None
-		self.refresh_wifi = False
-		self.wifi_index = -1
-		self.wifi_status = "???"
-		self.filling_list = False
-
-		super().__init__('Action', True)
-
-		self.state_manager = self.zyngui.state_manager
-
-		if self.state_manager.allow_rbpi_headphones():
-			self.default_rbpi_headphones()
-
-	def refresh_status(self):
-		if self.shown:
-			super().refresh_status()
-			if not self.filling_list and self.update_available != self.state_manager.update_available:
-				self.update_available = self.state_manager.update_available
-				self.update_list()
-
-	def refresh_wifi_task(self):
-		while self.refresh_wifi:
-			self.wifi_status = zynconf.get_nwdev_status_string("wlan0")
-			if not self.filling_list and self.wifi_index > 0:
-				wifi_item = f"Wi-Fi Config ({self.wifi_status})"
-				if self.listbox.get(self.wifi_index) != wifi_item:
-					self.listbox.delete(self.wifi_index)
-					self.listbox.insert(self.wifi_index, wifi_item)
-			sleep(2)
-
-	def build_view(self):
-		self.update_available = self.state_manager.update_available
-		if not self.refresh_wifi_thread:
-			self.refresh_wifi = True
-			self.refresh_wifi_thread = Thread(target=self.refresh_wifi_task, name="wifi_refresh")
-			self.refresh_wifi_thread.start()
-		res = super().build_view()
-		self.state_manager.check_for_updates()
-		return res
-
-	def hide(self):
-		self.refresh_wifi = False
-		self.refresh_wifi_thread = None
-		super().hide()
-
-	def fill_list(self):
-		if self.filling_list:
-			return
-
-		self.filling_list = True
-		self.list_data = []
-
-		self.list_data.append((None, 0, "> MIDI"))
-		self.list_data.append((self.zyngui.midi_in_config, 0, "MIDI Input Devices"))
-		self.list_data.append((self.zyngui.midi_out_config, 0, "MIDI Output Devices"))
-		#self.list_data.append((self.midi_profile, 0, "MIDI Profile"))
-
-		if lib_zyncore.get_active_midi_chan():
-			self.list_data.append((self.toggle_active_midi_channel, 0, "\u2612 Active MIDI channel"))
-		else:
-			self.list_data.append((self.toggle_active_midi_channel, 0, "\u2610 Active MIDI channel"))
-
-		if zynthian_gui_config.midi_prog_change_zs3:
-			self.list_data.append((self.toggle_prog_change_zs3, 0, "\u2612 Program Change for ZS3"))
-		else:
-			self.list_data.append((self.toggle_prog_change_zs3, 0, "\u2610 Program Change for ZS3"))
-			if zynthian_gui_config.midi_bank_change:
-				self.list_data.append((self.toggle_bank_change, 0, "\u2612 MIDI Bank Change"))
-			else:
-				self.list_data.append((self.toggle_bank_change, 0, "\u2610 MIDI Bank Change"))
-
-		if zynthian_gui_config.preset_preload_noteon:
-			self.list_data.append((self.toggle_preset_preload_noteon, 0, "\u2612 Note-On Preset Preload"))
-		else:
-			self.list_data.append((self.toggle_preset_preload_noteon, 0, "\u2610 Note-On Preset Preload"))
-
-		if zynthian_gui_config.midi_usb_by_port:
-			self.list_data.append((self.toggle_usbmidi_by_port, 0, "\u2612 MIDI-USB mapped by port"))
-		else:
-			self.list_data.append((self.toggle_usbmidi_by_port, 0, "\u2610 MIDI-USB mapped by port"))
-
-		if zynthian_gui_config.transport_clock_source == 0:
-			if zynthian_gui_config.midi_sys_enabled:
-				self.list_data.append((self.toggle_midi_sys, 0, "\u2612 MIDI System Messages"))
-			else:
-				self.list_data.append((self.toggle_midi_sys, 0, "\u2610 MIDI System Messages"))
-
-		gtrans = lib_zyncore.get_global_transpose()
-		if gtrans > 0:
-			display_val = f"+{gtrans}"
-		else:
-			display_val = f"{gtrans}"
-		self.list_data.append((self.edit_global_transpose, 0, f"[{display_val}] Global Transpose"))
-
-		self.list_data.append((None, 0, "> AUDIO"))
-
-		if self.state_manager.allow_rbpi_headphones():
-			if zynthian_gui_config.rbpi_headphones:
-				self.list_data.append((self.stop_rbpi_headphones, 0, "\u2612 RBPi Headphones"))
-			else:
-				self.list_data.append((self.start_rbpi_headphones, 0, "\u2610 RBPi Headphones"))
-
-		if zynthian_gui_config.snapshot_mixer_settings:
-			self.list_data.append((self.toggle_snapshot_mixer_settings, 0, "\u2612 Audio Levels on Snapshots"))
-		else:
-			self.list_data.append((self.toggle_snapshot_mixer_settings, 0, "\u2610 Audio Levels on Snapshots"))
-
-		if zynthian_gui_config.enable_dpm:
-			self.list_data.append((self.toggle_dpm, 0, "\u2612 Mixer Peak Meters"))
-		else:
-			self.list_data.append((self.toggle_dpm, 0, "\u2610 Mixer Peak Meters"))
-
-		self.list_data.append((None, 0, "> NETWORK"))
-		self.list_data.append((self.network_info, 0, "Network Info"))
-		self.list_data.append((self.wifi_config, 0, f"Wi-Fi Config ({self.wifi_status})"))
-		self.wifi_index = len(self.list_data) - 1
-		if zynconf.is_service_active("vncserver0"):
-			self.list_data.append((self.state_manager.stop_vncserver, 0, "\u2612 VNC Server"))
-		else:
-			self.list_data.append((self.state_manager.start_vncserver, 0, "\u2610 VNC Server"))
-
-		self.list_data.append((None, 0, "> SETTINGS"))
-		self.list_data.append((self.bluetooth, 0, "Bluetooth"))
-		if "brightness_config" in self.zyngui.screens and self.zyngui.screens["brightness_config"].get_num_zctrls() > 0:
-			self.list_data.append((self.zyngui.brightness_config, 0, "Brightness"))
-		if "cv_config" in self.zyngui.screens:
-			self.list_data.append((self.show_cv_config, 0, "CV Settings"))
-		self.list_data.append((self.zyngui.calibrate_touchscreen, 0, "Calibrate Touchscreen"))
-
-		self.list_data.append((None, 0, "> TOUCH KEYPAD"))
-		if zynthian_gui_config.touch_keypad:
-			self.list_data.append((self.toggle_touchkeypad, 0, "\u2612 V5 Touch Keypad"))
-			self.list_data.append((self.touchkeypad_labels, 0, "F-key labels"))
-		else:
-			self.list_data.append((self.toggle_touchkeypad, 0, "\u2610 V5 Touch Keypad"))
-
-		self.list_data.append((None, 0, "> TEST"))
-		self.list_data.append((self.test_audio, 0, "Test Audio"))
-		self.list_data.append((self.test_midi, 0, "Test MIDI"))
-		if zynthian_gui_config.control_test_enabled:
-			self.list_data.append((self.control_test, 0, "Test control HW"))
-
-		self.list_data.append((None, 0, "> SYSTEM"))
-		if self.zyngui.capture_log_fname:
-			self.list_data.append((self.workflow_capture_stop, 0, "\u2612 Capture Workflow"))
-		else:
-			self.list_data.append((self.workflow_capture_start, 0, "\u2610 Capture Workflow"))
-		if self.state_manager.update_available:
-			self.list_data.append((self.update_software, 0, "Update Software"))
-		#self.list_data.append((self.update_system, 0, "Update Operating System"))
-		#self.list_data.append((None, 0, "> POWER"))
-		#self.list_data.append((self.restart_gui, 0, "Restart UI"))
-		if zynthian_gui_config.debug_thread:
-			self.list_data.append((self.exit_to_console, 0, "Exit"))
-		self.list_data.append((self.reboot, 0, "Reboot"))
-		self.list_data.append((self.power_off, 0, "Power Off"))
-
-		super().fill_list()
-		self.filling_list = False
-
-	def select_action(self, i, t='S'):
-		self.last_selected_index = i
-		if self.list_data[i][0]:
-			self.last_action = self.list_data[i][0]
-			self.last_action()
-
-	def set_select_path(self):
-		self.select_path.set("Admin")
-		self.set_title("Admin") #TODO: Should not need to set title and select_path!
-
-	def execute_commands(self):
-		self.state_manager.start_busy("admin_commands")
-		error_counter = 0
-		for cmd in self.commands:
-			logging.info("Executing Command: %s" % cmd)
-			self.zyngui.add_info("EXECUTING:\n", "EMPHASIS")
-			self.zyngui.add_info("{}\n".format(cmd))
-			try:
-				self.proc = Popen(cmd, shell=True, stdout=PIPE, stderr=STDOUT, universal_newlines=True)
-				self.zyngui.add_info("RESULT:\n", "EMPHASIS")
-				for line in self.proc.stdout:
-					if re.search("ERROR", line, re.IGNORECASE):
-						error_counter += 1
-						tag = "ERROR"
-					elif re.search("Already", line, re.IGNORECASE):
-						tag = "SUCCESS"
-					else:
-						tag = None
-					logging.info(line.rstrip())
-					self.zyngui.add_info(line, tag)
-				self.zyngui.add_info("\n")
-			except Exception as e:
-				logging.error(e)
-				self.zyngui.add_info("ERROR: %s\n" % e, "ERROR")
-
-		if error_counter > 0:
-			logging.info("COMPLETED WITH {} ERRORS!".format(error_counter))
-			self.zyngui.add_info("COMPLETED WITH {} ERRORS!".format(error_counter), "WARNING")
-		else:
-			logging.info("COMPLETED OK!")
-			self.zyngui.add_info("COMPLETED OK!", "SUCCESS")
-
-		self.commands = None
-		self.zyngui.add_info("\n\n")
-		self.zyngui.hide_info_timer(5000)
-		self.state_manager.end_busy("admin_commands")
-
-	def start_command(self, cmds):
-		if not self.commands:
-			logging.info("Starting Command Sequence")
-			self.commands = cmds
-			self.thread = Thread(target=self.execute_commands, args=())
-			self.thread.name = "command sequence"
-			self.thread.daemon = True  # thread dies with the program
-			self.thread.start()
-
-	def killable_execute_commands(self):
-		#self.state_manager.start_busy("admin commands")
-		for cmd in self.commands:
-			logging.info("Executing Command: %s" % cmd)
-			self.zyngui.add_info("EXECUTING:\n", "EMPHASIS")
-			self.zyngui.add_info("{}\n".format(cmd))
-			try:
-				proc = Popen(cmd.split(" "), stdout=PIPE, stderr=PIPE)
-				self.child_pid = proc.pid
-				self.zyngui.add_info("\nPID: %s" % self.child_pid)
-				(output, error) = proc.communicate()
-				self.child_pid = None
-				if error:
-					result = "ERROR: %s" % error
-					logging.error(result)
-					self.zyngui.add_info(result, "ERROR")
-				if output:
-					logging.info(output)
-					self.zyngui.add_info(output)
-			except Exception as e:
-				result = "ERROR: %s" % e
-				logging.error(result)
-				self.zyngui.add_info(result, "ERROR")
-
-		self.commands = None
-		self.zyngui.hide_info_timer(5000)
-		#self.state_manager.end_busy("admin commands")
-
-	def killable_start_command(self, cmds):
-		if not self.commands:
-			logging.info("Starting Command Sequence")
-			self.commands = cmds
-			self.thread = Thread(target=self.killable_execute_commands, args=())
-			self.thread.name = "killable command sequence"
-			self.thread.daemon = True  # thread dies with the program
-			self.thread.start()
-
-	def kill_command(self):
-		if self.child_pid:
-			logging.info("Killing process %s" % self.child_pid)
-			os.kill(self.child_pid, signal.SIGTERM)
-			self.child_pid = None
-			if self.last_action == self.test_midi:
-				self.state_manager.all_sounds_off()
-
-	# ------------------------------------------------------------------------------
-	# CONFIG OPTIONS
-	# ------------------------------------------------------------------------------
-
-	def start_rbpi_headphones(self, save_config=True):
-		logging.info("STARTING RBPI HEADPHONES")
-		try:
-			check_output("systemctl start headphones", shell=True)
-			zynthian_gui_config.rbpi_headphones = 1
-			# Update Config
-			if save_config:
-				zynconf.save_config({ 
-					"ZYNTHIAN_RBPI_HEADPHONES": str(zynthian_gui_config.rbpi_headphones)
-				})
-			# Call autoconnect after a little time
-			zynautoconnect.request_audio_connect()
-
-		except Exception as e:
-			logging.error(e)
-
-		self.update_list()
-
-	def stop_rbpi_headphones(self, save_config=True):
-		logging.info("STOPPING RBPI HEADPHONES")
-
-		try:
-			check_output("systemctl stop headphones", shell=True)
-			zynthian_gui_config.rbpi_headphones = 0
-			# Update Config
-			if save_config:
-				zynconf.save_config({ 
-					"ZYNTHIAN_RBPI_HEADPHONES": str(int(zynthian_gui_config.rbpi_headphones))
-				})
-
-		except Exception as e:
-			logging.error(e)
-
-		self.update_list()
-
-	# Start/Stop RBPI Headphones depending on configuration
-	def default_rbpi_headphones(self):
-		if zynthian_gui_config.rbpi_headphones:
-			self.start_rbpi_headphones(False)
-		else:
-			self.stop_rbpi_headphones(False)
-
-	def toggle_dpm(self):
-		zynthian_gui_config.enable_dpm = not zynthian_gui_config.enable_dpm
-		self.update_list()
-
-	def toggle_snapshot_mixer_settings(self):
-		if zynthian_gui_config.snapshot_mixer_settings:
-			logging.info("Mixer Settings on Snapshots OFF")
-			zynthian_gui_config.snapshot_mixer_settings = False
-		else:
-			logging.info("Mixer Settings on Snapshots ON")
-			zynthian_gui_config.snapshot_mixer_settings = True
-
-		# Update Config
-		zynconf.save_config({ 
-			"ZYNTHIAN_UI_SNAPSHOT_MIXER_SETTINGS": str(int(zynthian_gui_config.snapshot_mixer_settings))
-		})
-		self.update_list()
-
-	def toggle_midi_sys(self):
-		if zynthian_gui_config.midi_sys_enabled:
-			logging.info("MIDI System Messages OFF")
-			zynthian_gui_config.midi_sys_enabled = False
-		else:
-			logging.info("MIDI System Messages ON")
-			zynthian_gui_config.midi_sys_enabled = True
-
-		# Update MIDI profile
-		zynconf.update_midi_profile({ 
-			"ZYNTHIAN_MIDI_SYS_ENABLED": str(int(zynthian_gui_config.midi_sys_enabled))
-		})
-
-		lib_zyncore.set_midi_system_events(zynthian_gui_config.midi_sys_enabled)
-		self.update_list()
-
-	def bluetooth(self):
-			self.zyngui.show_screen("bluetooth")
-
-	def touchkeypad_labels(self):
-		self.zyngui.show_screen("touchkeypad_labels")
-
-	def toggle_touchkeypad(self):
-		if zynthian_gui_config.touch_keypad:
-			self.zyngui.show_confirm("Do you really want to restart UI with touch keypad off?", self.touchkeypad_off_confirmed)
-		else:
-			self.zyngui.show_confirm("Do you really want to restart UI with touch keypad on?", self.touchkeypad_on_confirmed)
-
-	def touchkeypad_off_confirmed(self, params=None):
-		zynconf.save_config({'ZYNTHIAN_TOUCH_KEYPAD': ''})
-		self.restart_gui()
-
-	def touchkeypad_on_confirmed(self, params=None):
-		zynconf.save_config({'ZYNTHIAN_TOUCH_KEYPAD': 'V5'})
-		self.restart_gui()
-
-	# -------------------------------------------------------------------------
-	# Global Transpose editing
-	# -------------------------------------------------------------------------
-
-	def edit_global_transpose(self):
-		self.enable_param_editor(self, "Global Transpose",
-			{'value_min': -24, 'value_max': 24, 'value': lib_zyncore.get_global_transpose()})
-
-	def send_controller_value(self, zctrl):
-		""" Handle param editor value change """
-
-		if zctrl.symbol == "Global Transpose":
-			transpose = zctrl.value
-			lib_zyncore.set_global_transpose(transpose)
-			self.update_list()
-
-	# -------------------------------------------------------------------------
-
-	def toggle_active_midi_channel(self):
-		if lib_zyncore.get_active_midi_chan():
-			logging.info("Active MIDI channel OFF")
-			zynthian_gui_config.active_midi_channel = False
-		else:
-			logging.info("Active MIDI channel ON")
-			zynthian_gui_config.active_midi_channel = True
-
-		lib_zyncore.set_active_midi_chan(zynthian_gui_config.active_midi_channel)
-
-		# Save config
-		zynconf.update_midi_profile({
-			"ZYNTHIAN_MIDI_ACTIVE_CHANNEL": str(int(zynthian_gui_config.active_midi_channel))
-		})
-		self.update_list()
-
-	def toggle_usbmidi_by_port(self):
-		if zynthian_gui_config.midi_usb_by_port:
-			logging.info("MIDI-USB devices by port OFF")
-			zynthian_gui_config.midi_usb_by_port = False
-		else:
-			logging.info("MIDI-USB devices by port ON")
-			zynthian_gui_config.midi_usb_by_port = True
-
-		zynautoconnect.update_hw_midi_ports(True)
-
-		# Save config
-		zynconf.update_midi_profile({
-			"ZYNTHIAN_MIDI_USB_BY_PORT": str(int(zynthian_gui_config.midi_usb_by_port))
-		})
-		self.update_list()
-
-	def toggle_prog_change_zs3(self):
-		if zynthian_gui_config.midi_prog_change_zs3:
-			logging.info("ZS3 Program Change OFF")
-			zynthian_gui_config.midi_prog_change_zs3 = False
-		else:
-			logging.info("ZS3 Program Change ON")
-			zynthian_gui_config.midi_prog_change_zs3 = True
-
-		# Save config
-		zynconf.update_midi_profile({ 
-			"ZYNTHIAN_MIDI_PROG_CHANGE_ZS3": str(int(zynthian_gui_config.midi_prog_change_zs3))
-		})
-		self.update_list()
-
-	def toggle_bank_change(self):
-		if zynthian_gui_config.midi_bank_change:
-			logging.info("MIDI Bank Change OFF")
-			zynthian_gui_config.midi_bank_change = False
-		else:
-			logging.info("MIDI Bank Change ON")
-			zynthian_gui_config.midi_bank_change = True
-
-		# Save config
-		zynconf.update_midi_profile({ 
-			"ZYNTHIAN_MIDI_BANK_CHANGE": str(int(zynthian_gui_config.midi_bank_change))
-		})
-		self.update_list()
-
-	def toggle_preset_preload_noteon(self):
-		if zynthian_gui_config.preset_preload_noteon:
-			logging.info("Preset Preload OFF")
-			zynthian_gui_config.preset_preload_noteon = False
-		else:
-			logging.info("Preset Preload ON")
-			zynthian_gui_config.preset_preload_noteon = True
-
-		# Save config
-		zynconf.update_midi_profile({ 
-			"ZYNTHIAN_MIDI_PRESET_PRELOAD_NOTEON": str(int(zynthian_gui_config.preset_preload_noteon))
-		})
-		self.update_list()
-
-	def show_cv_config(self):
-		self.zyngui.show_screen("cv_config")
-
-	def midi_profile(self):
-		logging.info("MIDI Profile")
-		self.zyngui.show_screen("midi_profile")
-
-	# ------------------------------------------------------------------------------
-	# NETWORK INFO
-	# ------------------------------------------------------------------------------
-
-	def wifi_config(self):
-		self.zyngui.show_screen("wifi")
-
-	def network_info(self):
-		self.zyngui.show_info("NETWORK INFO\n")
-
-		res = zynconf.network_info()
-		for k, v in res.items():
-			self.zyngui.add_info(" {} => {}\n".format(k, v[0]), v[1])
-
-		self.zyngui.hide_info_timer(5000)
-		self.zyngui.state_manager.end_busy("gui_admin")
-
-	# ------------------------------------------------------------------------------
-	# TEST FUNCTIONS
-	# ------------------------------------------------------------------------------
-
-	def test_audio(self):
-		logging.info("TESTING AUDIO")
-		self.zyngui.show_info("TEST AUDIO")
-		#self.killable_start_command(["mpg123 {}/audio/test.mp3".format(self.data_dir)])
-		self.killable_start_command(["mplayer -nogui -noconsolecontrols -nolirc -nojoystick -really-quiet -ao jack {}/audio/test.mp3".format(self.data_dir)])
-		zynautoconnect.request_audio_connect()
-
-	def test_midi(self):
-		logging.info("TESTING MIDI")
-		self.zyngui.alt_mode = self.state_manager.toggle_midi_playback(f"{self.data_dir}/mid/test.mid")
-
-	def control_test(self, t='S'):
-		logging.info("TEST CONTROL HARDWARE")
-		self.zyngui.show_screen_reset("control_test")
-
-	# ------------------------------------------------------------------------------
-	# SYSTEM FUNCTIONS
-	# ------------------------------------------------------------------------------
-
-	def debug(self):
-		breakpoint()
-
-	def workflow_capture_start(self):
-		self.zyngui.start_capture_log()
-		self.zyngui.close_screen()
-
-	def workflow_capture_stop(self):
-		self.zyngui.stop_capture_log()
-		self.update_list()
-
-	def update_software(self):
-		logging.info("UPDATE SOFTWARE")
-		self.last_state_action()
-		self.zyngui.show_info("UPDATE SOFTWARE")
-		self.start_command([self.sys_dir + "/scripts/update_zynthian.sh"])
-		self.state_manager.update_available = False
-		self.update_available = False
-
-	def update_system(self):
-		logging.info("UPDATE SYSTEM")
-		self.last_state_action()
-		self.zyngui.show_info("UPDATE SYSTEM")
-		self.start_command([self.sys_dir + "/scripts/update_system.sh"])
-
-	def restart_gui(self):
-		logging.info("RESTART ZYNTHIAN-UI")
-		self.zyngui.show_splash("Restarting UI")
-		self.last_state_action()
-		self.zyngui.exit(102)
-
-	def exit_to_console(self):
-		logging.info("EXIT TO CONSOLE")
-		self.zyngui.show_splash("Exiting")
-		self.last_state_action()
-		self.zyngui.exit(101)
-
-	def reboot(self):
-		self.zyngui.show_confirm("Do you really want to reboot?", self.reboot_confirmed)
-
-	def reboot_confirmed(self, params=None):
-		logging.info("REBOOT")
-		self.zyngui.show_splash("Rebooting")
-		self.last_state_action()
-		self.zyngui.exit(100)
-
-	def power_off(self):
-		self.zyngui.show_confirm("Do you really want to power off?", self.power_off_confirmed)
-
-	def power_off_confirmed(self, params=None):
-		logging.info("POWER OFF")
-		self.zyngui.show_splash("Powering Off")
-		self.last_state_action()
-		self.zyngui.exit(0)
-
-	def last_state_action(self):
-		if zynthian_gui_config.restore_last_state:
-			self.state_manager.save_last_state_snapshot()
-		else:
-			self.state_manager.delete_last_state_snapshot()
->>>>>>> 990f8357
 
 # ------------------------------------------------------------------------------