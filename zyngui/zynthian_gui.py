#!/usr/bin/python3
# -*- coding: utf-8 -*-
# ******************************************************************************
# ZYNTHIAN PROJECT: Zynthian GUI
#
# Main Class for Zynthian GUI
#
# Copyright (C) 2015-2024 Fernando Moyano <jofemodo@zynthian.org>
#
# ******************************************************************************
#
# This program is free software; you can redistribute it and/or
# modify it under the terms of the GNU General Public License as
# published by the Free Software Foundation; either version 2 of
# the License, or any later version.
#
# This program is distributed in the hope that it will be useful,
# but WITHOUT ANY WARRANTY; without even the implied warranty of
# MERCHANTABILITY or FITNESS FOR A PARTICULAR PURPOSE. See the
# GNU General Public License for more details.
#
# For a full copy of the GNU General Public License see the LICENSE.txt file.
#
# ******************************************************************************

import os
import liblo
import ctypes
import ffmpeg
import logging
import traceback
import importlib
from time import sleep
from queue import Empty
from pathlib import Path
from time import monotonic
from datetime import datetime
from threading import Thread, Lock, Event

# Zynthian specific modules
import zynconf
import zynautoconnect

from zyncoder.zyncore import lib_zyncore
from zynlibs.zynseq import *

from zyngine import zynthian_state_manager
from zyngine.zynthian_signal_manager import zynsigman

from zyngui import zynthian_gui_config
from zyngui import zynthian_gui_keyboard
from zyngui import zynthian_gui_keybinding
from zyngui.multitouch import MultiTouch
from zyngui.zynthian_gui_info import zynthian_gui_info
from zyngui.zynthian_gui_splash import zynthian_gui_splash
from zyngui.zynthian_gui_loading import zynthian_gui_loading
from zyngui.zynthian_gui_option import zynthian_gui_option
from zyngui.zynthian_gui_details import zynthian_gui_details
from zyngui.zynthian_gui_admin import zynthian_gui_admin
from zyngui.zynthian_gui_snapshot import zynthian_gui_snapshot
from zyngui.zynthian_gui_chain_options import zynthian_gui_chain_options
from zyngui.zynthian_gui_processor_options import zynthian_gui_processor_options
from zyngui.zynthian_gui_engine import zynthian_gui_engine
from zyngui.zynthian_gui_midi_chan import zynthian_gui_midi_chan
from zyngui.zynthian_gui_midi_cc import zynthian_gui_midi_cc
from zyngui.zynthian_gui_midi_prog import zynthian_gui_midi_prog
from zyngui.zynthian_gui_midi_key_range import zynthian_gui_midi_key_range
from zyngui.zynthian_gui_audio_out import zynthian_gui_audio_out
from zyngui.zynthian_gui_midi_config import zynthian_gui_midi_config
from zyngui.zynthian_gui_audio_in import zynthian_gui_audio_in
from zyngui.zynthian_gui_bank import zynthian_gui_bank
from zyngui.zynthian_gui_preset import zynthian_gui_preset
from zyngui.zynthian_gui_control import zynthian_gui_control
from zyngui.zynthian_gui_control_xy import zynthian_gui_control_xy
from zyngui.zynthian_gui_midi_profile import zynthian_gui_midi_profile
from zyngui.zynthian_gui_zs3 import zynthian_gui_zs3
from zyngui.zynthian_gui_zs3_options import zynthian_gui_zs3_options
from zyngui.zynthian_gui_confirm import zynthian_gui_confirm
from zyngui.zynthian_gui_main_menu import zynthian_gui_main_menu
from zyngui.zynthian_gui_chain_menu import zynthian_gui_chain_menu
from zyngui.zynthian_gui_midi_recorder import zynthian_gui_midi_recorder
from zyngui.zynthian_gui_zynpad import zynthian_gui_zynpad
from zyngui.zynthian_gui_arranger import zynthian_gui_arranger
from zyngui.zynthian_gui_patterneditor import zynthian_gui_patterneditor
from zyngui.zynthian_gui_mixer import zynthian_gui_mixer
from zyngui.zynthian_gui_tempo import zynthian_gui_tempo
from zyngui.zynthian_gui_brightness_config import zynthian_gui_brightness_config
from zyngui.zynthian_gui_touchscreen_calibration import zynthian_gui_touchscreen_calibration
from zyngui.zynthian_gui_cv_config import zynthian_gui_cv_config
from zyngui.zynthian_gui_wifi import zynthian_gui_wifi
from zyngui.zynthian_gui_bluetooth import zynthian_gui_bluetooth
from zyngui.zynthian_gui_control_test import zynthian_gui_control_test
from zyngui.zynthian_gui_touchkeypad_labels import zynthian_gui_touchkeypad_labels

# TODO This constants should go somewhere else
MIXER_MAIN_CHANNEL = 17
ZMOP_MOD_INDEX = 16   # Dedicated zmop for MOD-UI

# -------------------------------------------------------------------------------
# Zynthian Main GUI Class
# -------------------------------------------------------------------------------


class zynthian_gui:
<<<<<<< HEAD
    # Subsignals are defined inside each module. Here we define GUI subsignals:
    SS_SHOW_SCREEN = 0

    # Screen Modes
    SCREEN_HMODE_NONE = 0
    SCREEN_HMODE_ADD = 1
    SCREEN_HMODE_REPLACE = 2
    SCREEN_HMODE_RESET = 3

    def __init__(self):
        self.capture_dir_sdc = os.environ.get(
            'ZYNTHIAN_MY_DATA_DIR', "/zynthian/zynthian-my-data") + "/capture"
        self.ex_data_dir = os.environ.get(
            'ZYNTHIAN_EX_DATA_DIR', "/media/root")

        self.test_mode = False
        self.alt_mode = False
        self.ignore_next_touch_release = False

        self.screens = {}
        self.screen_history = []
        self.current_screen = None
        self.screen_timer_id = None

        self.current_processor = None

        # Lock object to avoid concurrence problems when showing/closing screens
        self.screen_lock = Lock()

        self.state_manager = zynthian_state_manager.zynthian_state_manager()
        self.chain_manager = self.state_manager.chain_manager

        self.debug_thread = None
        self.busy_thread = None
        self.control_thread = None
        self.status_thread = None
        self.cuia_thread = None
        self.cuia_queue = self.state_manager.cuia_queue
        self.zynread_wait_flag = False
        self.zynpot_thread = None
        self.zynpot_event = Event()
        self.zynpot_lock = Lock()
        self.zynpot_dval = zynthian_gui_config.num_zynpots * [0]
        self.zynpot_pr_state = zynthian_gui_config.num_zynpots * [0]
        self.dtsw = []

        self.exit_code = 0
        self.exit_flag = False
        self.exit_wait_count = 0

        self.status_counter = 0

        self.modify_chain_status = {
            "midi_thru": False, "audio_thru": False, "parallel": False}

        self.capture_log_ts0 = None
        self.capture_log_fname = None
        self.capture_ffmpeg_proc = None

        # Init LEDs
        self.wsleds = None
        self.init_wsleds()

        # Init multitouch driver
        if os.environ.get('DISPLAY_ROTATION', 'None') == 'Inverted' or zynthian_gui_config.check_wiring_layout(["Z2", "V5"]):
            self.multitouch = MultiTouch(
                invert_x_axis=True, invert_y_axis=True)
        else:
            self.multitouch = MultiTouch()

        # Load keyboard binding map
        zynthian_gui_keybinding.load()

        # OSC config values
        self.osc_proto = liblo.UDP
        self.osc_server_port = zynconf.ServerPort["cuia_osc"]

        # Dictionary of {OSC clients, last heartbeat} registered for mixer feedback
        self.osc_clients = {}
        self.osc_heartbeat_timeout = 120  # Heartbeat timeout period

    # ---------------------------------------------------------------------------
    # Capture Log
    # ---------------------------------------------------------------------------

    def start_capture_log(self, title="ui_sesion"):
        now = datetime.now()
        self.capture_log_ts0 = now
        self.capture_log_fname = "{}-{}".format(
            title, now.strftime("%Y%m%d%H%M%S"))
        self.start_capture_ffmpeg()
        if self.wsleds:
            self.wsleds.reset_last_state()
        self.write_capture_log("LAYOUT: {}".format(
            zynthian_gui_config.wiring_layout))
        self.write_capture_log("TITLE: {}".format(self.capture_log_fname))
        zynautoconnect.audio_connect_ffmpeg(timeout=2.0)

    def start_capture_ffmpeg(self):
        fbdev = os.environ.get("FRAMEBUFFER", "/dev/fb0")
        fpath = "{}/{}.mp4".format(self.capture_dir_sdc,
                                   self.capture_log_fname)
        self.capture_ffmpeg_proc = ffmpeg.output(
            ffmpeg.input(":0", r=20, f="x11grab"),
            # ffmpeg.input(fbdev, r=20, f="fbdev"),
            # ffmpeg.input("sine=frequency=500", f="lavfi"),
            ffmpeg.input("ffmpeg", f="jack"),
            # fpath, vcodec="h264_v4l2m2m", acodec="aac") \
            fpath, vcodec="libx264", pix_fmt="yuv420p", acodec="aac", preset="ultrafast", tune="zerolatency", movflags="faststart") \
            .global_args('-nostdin', '-hide_banner', '-nostats') \
            .run_async(quiet=True, overwrite_output=True)

    def stop_capture_ffmpeg(self):
        if self.capture_ffmpeg_proc:
            self.capture_ffmpeg_proc.terminate()
        self.capture_ffmpeg_proc = None

    def stop_capture_log(self):
        self.stop_capture_ffmpeg()
        self.capture_log_fname = None
        self.capture_log_ts0 = None

    def write_capture_log(self, message):
        if self.capture_log_fname:
            try:
                rts = str(datetime.now() - self.capture_log_ts0)
                fh = open("{}/{}.log".format(self.capture_dir_sdc,
                          self.capture_log_fname), 'a')
                fh.write("{} {}\n".format(rts, message))
                fh.close()
            except Exception as e:
                logging.error("Can't write to capture log: {}".format(e))

    # ---------------------------------------------------------------------------
    # WSLeds Init
    # ---------------------------------------------------------------------------

    def init_wsleds(self):
        if zynthian_gui_config.check_wiring_layout("Z2"):
            from zyngui.zynthian_wsleds_z2 import zynthian_wsleds_z2
            self.wsleds = zynthian_wsleds_z2(self)
            self.wsleds.start()
        elif zynthian_gui_config.wiring_layout.startswith("V5"):
            from zyngui.zynthian_wsleds_v5 import zynthian_wsleds_v5
            self.wsleds = zynthian_wsleds_v5(self)
            self.wsleds.start()

    # ---------------------------------------------------------------------------
    # Wiring Layout Init & Config
    # ---------------------------------------------------------------------------

    # Initialize custom switches, analog I/O, TOF sensors, etc.
    @staticmethod
    def wiring_midi_setup(current_chan=None):
        # Configure Custom Switches MIDI events
        for i, event in enumerate(zynthian_gui_config.custom_switch_midi_events):
            if event is not None:
                swi = 4 + i
                if event['type'] >= 0xF8:
                    lib_zyncore.setup_zynswitch_midi(
                        swi, event['type'], 0, 0, 0)
                    logging.info("MIDI ZYNSWITCH {}: SYSRT {}".format(
                        swi, event['type']))
                else:
                    if event['chan'] is not None:
                        midi_chan = event['chan']
                    else:
                        midi_chan = current_chan

                    if midi_chan is not None:
                        lib_zyncore.setup_zynswitch_midi(
                            swi, event['type'], midi_chan, event['num'], event['val'])
                        logging.info("MIDI ZYNSWITCH {}: {} CH#{}, {}, {}".format(
                            swi, event['type'], midi_chan, event['num'], event['val']))
                    else:
                        lib_zyncore.setup_zynswitch_midi(swi, 0, 0, 0, 0)
                        logging.info(
                            "MIDI ZYNSWITCH {}: DISABLED!".format(swi))

        # Configure Zynaptik Analog Inputs (CV-IN)
        for i, event in enumerate(zynthian_gui_config.zynaptik_ad_midi_events):
            if event is not None:
                if event['chan'] is not None:
                    midi_chan = event['chan']
                else:
                    midi_chan = current_chan

                if midi_chan is not None:
                    lib_zyncore.zynaptik_setup_cvin(
                        i, event['type'], midi_chan, event['num'])
                    logging.info("ZYNAPTIK CV-IN {}: {} CH#{}, {}".format(i,
                                 event['type'], midi_chan, event['num']))
                else:
                    lib_zyncore.zynaptik_disable_cvin(i)
                    logging.info("ZYNAPTIK CV-IN {}: DISABLED!".format(i))

        # Configure Zynaptik Analog Outputs (CV-OUT)
        for i, event in enumerate(zynthian_gui_config.zynaptik_da_midi_events):
            if event is not None:
                if event['chan'] is not None:
                    midi_chan = event['chan']
                else:
                    midi_chan = current_chan

                if midi_chan is not None:
                    lib_zyncore.zynaptik_setup_cvout(
                        i, event['type'], midi_chan, event['num'])
                    logging.info("ZYNAPTIK CV-OUT {}: {} CH#{}, {}".format(i,
                                 event['type'], midi_chan, event['num']))
                else:
                    lib_zyncore.zynaptik_disable_cvout(i)
                    logging.info("ZYNAPTIK CV-OUT {}: DISABLED!".format(i))

        # Configure Zyntof Inputs (Distance Sensor)
        for i, event in enumerate(zynthian_gui_config.zyntof_midi_events):
            if event is not None:
                if event['chan'] is not None:
                    midi_chan = event['chan']
                else:
                    midi_chan = current_chan

                if midi_chan is not None:
                    lib_zyncore.setup_zyntof(
                        i, event['type'], midi_chan, event['num'])
                    logging.info("ZYNTOF {}: {} CH#{}, {}".format(
                        i, event['type'], midi_chan, event['num']))
                else:
                    lib_zyncore.disable_zyntof(i)
                    logging.info("ZYNTOF {}: DISABLED!".format(i))

    def reload_wiring_layout(self):
        try:
            zynconf.load_config()
            zynthian_gui_config.config_custom_switches()
            zynthian_gui_config.config_zynaptik()
            zynthian_gui_config.config_zyntof()
            self.wiring_midi_setup()
            self.alt_mode = False
        except Exception as e:
            logging.error("ERROR configuring wiring: {}".format(e))

    # ---------------------------------------------------------------------------
    # OSC Management
    # ---------------------------------------------------------------------------

    def osc_init(self):
        try:
            self.osc_server = liblo.Server(
                self.osc_server_port, self.osc_proto)
            self.osc_server_port = self.osc_server.get_port()
            self.osc_server_url = liblo.Address(
                'localhost', self.osc_server_port, self.osc_proto).get_url()
            logging.info(
                "ZYNTHIAN-UI OSC server running in port {}".format(self.osc_server_port))
            self.osc_server.add_method(None, None, self.osc_cb_all)
        # except liblo.AddressError as err:
        except Exception as err:
            logging.error(
                "ZYNTHIAN-UI OSC Server can't be started: {}".format(err))

    def osc_end(self):
        if self.osc_server:
            try:
                self.osc_server.free()
                logging.info("ZYNTHIAN-UI OSC server stopped")
            except Exception as err:
                logging.error(
                    "ZYNTHIAN-UI OSC server can't be stopped: {}".format(err))
        self.osc_server = None

    def osc_receive(self):
        while self.osc_server and self.osc_server.recv(0):
            pass

    # @liblo.make_method("RELOAD_MIDI_CONFIG", None)
    # @liblo.make_method(None, None)
    def osc_cb_all(self, path, args, types, src):
        logging.info("OSC MESSAGE '{}' from '{}'".format(path, src.url))

        parts = path.upper().split("/", 2)
        # TODO: message may have fewer parts than expected
        if parts[0] == "" and parts[1] == "CUIA":
            self.state_manager.set_event_flag()
            # Execute action
            cuia = parts[2].upper()
            if self.state_manager.is_busy():
                logging.debug(
                    "BUSY! Ignoring OSC CUIA '{}' => {}".format(cuia, args))
                return
            self.cuia_queue.put_nowait((cuia, args))
            # Run autoconnect if needed
            zynautoconnect.request_audio_connect()
            zynautoconnect.request_midi_connect()
        elif parts[1] in ("MIXER", "DAWOSC"):
            self.state_manager.set_event_flag()
            part2 = parts[2]
            if part2 in ("HEARTBEAT", "SETUP"):
                if src.hostname not in self.osc_clients:
                    try:
                        if self.state_manager.zynmixer.add_osc_client(src.hostname) < 0:
                            logging.warning(
                                "Failed to add OSC client registration {}".format(src.hostname))
                            return
                    except:
                        logging.warning(
                            "Error trying to add OSC client registration {}".format(src.hostname))
                        return
                self.osc_clients[src.hostname] = monotonic()
                self.state_manager.zynmixer.enable_dpm(
                    0, self.state_manager.zynmixer.MAX_NUM_CHANNELS - 2, True)
            else:
                if part2[:6] == "VOLUME":
                    self.state_manager.zynmixer.set_level(
                        int(part2[6:]), float(args[0]))
                if part2[:5] == "FADER":
                    self.state_manager.zynmixer.set_level(
                        int(part2[5:]), float(args[0]))
                if part2[:5] == "LEVEL":
                    self.state_manager.zynmixer.set_level(
                        int(part2[5:]), float(args[0]))
                elif part2[:7] == "BALANCE":
                    self.state_manager.zynmixer.set_balance(
                        int(part2[7:]), float(args[0]))
                elif part2[:4] == "MUTE":
                    self.state_manager.zynmixer.set_mute(
                        int(part2[4:]), int(args[0]))
                elif part2[:4] == "SOLO":
                    self.state_manager.zynmixer.set_solo(
                        int(part2[4:]), int(args[0]))
                elif part2[:4] == "MONO":
                    self.state_manager.zynmixer.set_mono(
                        int(part2[4:]), int(args[0]))
        else:
            logging.warning(f"Not supported OSC call '{path}'")

        # for a, t in zip(args, types):
        # logging.debug("argument of type '%s': %s" % (t, a))

    # ---------------------------------------------------------------------------
    # GUI Core Management
    # ---------------------------------------------------------------------------

    def create_screens(self):
        # Create Core UI Screens
        self.screens['info'] = zynthian_gui_info()
        self.screens['splash'] = zynthian_gui_splash()
        self.screens['loading'] = zynthian_gui_loading()
        self.screens['confirm'] = zynthian_gui_confirm()
        self.screens['keyboard'] = zynthian_gui_keyboard.zynthian_gui_keyboard()
        self.screens['option'] = zynthian_gui_option()
        self.screens['details'] = zynthian_gui_details()
        self.screens['engine'] = zynthian_gui_engine()
        self.screens['chain_options'] = zynthian_gui_chain_options()
        self.screens['processor_options'] = zynthian_gui_processor_options()
        self.screens['snapshot'] = zynthian_gui_snapshot()
        self.screens['midi_chan'] = zynthian_gui_midi_chan()
        self.screens['midi_cc'] = zynthian_gui_midi_cc()
        self.screens['midi_prog'] = zynthian_gui_midi_prog()
        self.screens['midi_key_range'] = zynthian_gui_midi_key_range()
        self.screens['audio_out'] = zynthian_gui_audio_out()
        self.screens['audio_in'] = zynthian_gui_audio_in()
        self.screens['midi_config'] = zynthian_gui_midi_config()
        self.screens['bank'] = zynthian_gui_bank()
        self.screens['preset'] = zynthian_gui_preset()
        self.screens['control'] = zynthian_gui_control()
        self.screens['control_xy'] = zynthian_gui_control_xy()
        self.screens['midi_profile'] = zynthian_gui_midi_profile()
        self.screens['zs3'] = zynthian_gui_zs3()
        self.screens['zs3_options'] = zynthian_gui_zs3_options()
        self.screens['tempo'] = zynthian_gui_tempo()
        self.screens['admin'] = zynthian_gui_admin()
        self.screens['audio_mixer'] = zynthian_gui_mixer()

        # Create the right main menu screen
        if zynthian_gui_config.check_wiring_layout(["Z2", "V5"]):
            self.screens['main_menu'] = zynthian_gui_chain_menu()
        else:
            self.screens['main_menu'] = zynthian_gui_main_menu()

        # Create UI Apps Screens
        self.screens['audio_player'] = self.screens['control']
        self.screens['midi_recorder'] = zynthian_gui_midi_recorder()
        self.screens['alsa_mixer'] = self.screens['control']
        self.screens['zynpad'] = zynthian_gui_zynpad()
        self.screens['arranger'] = zynthian_gui_arranger()
        self.screens['pattern_editor'] = zynthian_gui_patterneditor()
        self.screens['wifi'] = zynthian_gui_wifi()
        self.screens['bluetooth'] = zynthian_gui_bluetooth()
        self.screens['brightness_config'] = zynthian_gui_brightness_config()
        self.screens['touchscreen_calibration'] = zynthian_gui_touchscreen_calibration()
        self.screens['control_test'] = zynthian_gui_control_test()

        # Create Zynaptik-related screens
        try:
            if callable(lib_zyncore.init_zynaptik):
                self.screens['cv_config'] = zynthian_gui_cv_config()
        except:
            pass

        # Initialize switches
        try:
            self.zynswitches_init()
            self.zynswitches_midi_setup()
            self.wiring_midi_setup()
        except Exception as e:
            logging.error(f"ERROR initializing Switches & Wiring MIDI: {e}")

        # Initialize OSC
        self.osc_init()

        # Run debug thread
        if zynthian_gui_config.debug_thread:
            self.start_debug_thread()

        # Initial loading screen. We need "current_screen" from here ...
        self.show_loading("Starting User Interface")

        # Start processing signals, threads & polling
        self.register_signals()
        self.start_busy_thread()
        self.start_control_thread()
        self.start_status_thread()
        self.start_cuia_thread()
        self.start_zynpot_thread()
        self.start_polling()

    # --------------------------------------------------------------------------
    # Debug thread: set a breakpoint and exit when continue
    # --------------------------------------------------------------------------

    def start_debug_thread(self):
        self.debug_thread = Thread(target=self.debug_task, args=())
        self.debug_thread.name = "debug"
        self.debug_thread.daemon = True  # thread dies with the program
        self.debug_thread.start()

    def debug_task(self):
        breakpoint()
        self.screens['admin'].exit_to_console()

    # --------------------------------------------------------------------------
    # Start task => Must run as a thread, so we can go into tkinter loop
    # --------------------------------------------------------------------------

    def run_start_thread(self):
        self.start_thread = Thread(target=self.start_task, args=())
        self.start_thread.name = "start"
        self.start_thread.daemon = True  # thread dies with the program
        self.start_thread.start()

    def start_task(self):
        self.state_manager.start_busy("ui startup")

        snapshot_loaded = False
        if zynthian_gui_config.control_test_enabled:
            init_screen = "control_test"
        else:
            init_screen = "main_menu"
            # Try to load "last_state" snapshot...
            if zynthian_gui_config.restore_last_state:
                snapshot_loaded = self.state_manager.load_last_state_snapshot()
            # Try to load "default" snapshot...
            if not snapshot_loaded:
                snapshot_loaded = self.state_manager.load_default_snapshot()

        if snapshot_loaded:
            init_screen = "audio_mixer"
        else:
            # Init MIDI Subsystem => MIDI Profile
            self.state_manager.init_midi()
            self.state_manager.init_midi_services()

        # Run autoconnect if needed
        zynautoconnect.request_audio_connect()
        zynautoconnect.request_midi_connect()

        self.state_manager.end_busy("ui startup")

        # Show initial screen
        self.show_screen(init_screen, zynthian_gui.SCREEN_HMODE_RESET)

    def hide_screens(self, exclude=None):
        if not exclude:
            exclude = self.current_screen
        exclude_obj = self.screens[exclude]

        for screen_obj in self.screens.values():
            if screen_obj != exclude_obj:
                screen_obj.hide()

    def reset_screen_history(self):
        self.screen_history = []

    def show_screen(self, screen=None, hmode=SCREEN_HMODE_ADD):
        self.screen_lock.acquire()
        self.cancel_screen_timer()
        # self.current_processor = None

        if screen is None:
            if self.current_screen:
                screen = self.current_screen
            else:
                screen = "audio_mixer"

        elif screen == "alsa_mixer":
            self.state_manager.alsa_mixer_processor.refresh_controllers()
            self.current_processor = self.state_manager.alsa_mixer_processor

        elif screen == "audio_player":
            if self.state_manager.audio_player:
                self.current_processor = self.state_manager.audio_player
                # self.state_manager.audio_player.refresh_controllers()
            else:
                logging.error("Audio Player not created!")
                self.screen_lock.release()
                return
        else:
            self.current_processor = self.get_current_processor()

        if screen not in ("bank", "preset", "option"):
            self.chain_manager.restore_presets()

        if not self.screens[screen].build_view():
            self.screen_lock.release()
            # self.show_screen_reset("audio_mixer")
            self.close_screen()
            return

        if hmode == zynthian_gui.SCREEN_HMODE_ADD:
            if len(self.screen_history) == 0 or self.screen_history[-1] != screen:
                self.prune_screen_history(screen)
                self.screen_history.append(screen)
        elif hmode == zynthian_gui.SCREEN_HMODE_REPLACE:
            self.screen_history.pop()
            self.prune_screen_history(screen)
            self.screen_history.append(screen)
        elif hmode == zynthian_gui.SCREEN_HMODE_RESET:
            self.screen_history = [screen]

        if self.current_screen != screen:
            # logging.debug(f"SHOW_SCREEN {screen}")
            self.screens[screen].show()
            self.current_screen = screen
            self.hide_screens(exclude=screen)
            zynsigman.send(zynsigman.S_GUI, self.SS_SHOW_SCREEN, screen=screen)

        self.screen_lock.release()

    def show_modal(self, screen=None):
        self.show_screen(screen, hmode=zynthian_gui.SCREEN_HMODE_ADD)

    def replace_screen(self, screen=None):
        self.show_screen(screen, hmode=zynthian_gui.SCREEN_HMODE_REPLACE)

    def show_screen_reset(self, screen=None):
        self.show_screen(screen, hmode=zynthian_gui.SCREEN_HMODE_RESET)

    def show_current_screen(self):
        self.show_screen(self.current_screen)

    def is_shown_alsa_mixer(self):
        return self.current_processor == self.state_manager.alsa_mixer_processor

    def is_shown_audio_player(self):
        return self.current_processor == self.state_manager.audio_player

    def close_screen(self, screen=None):
        """ Closes the current screen or optionally the specified screen """

        if screen is None:
            screen = self.current_screen
        self.prune_screen_history(screen, soft=False)
        try:
            last_screen = self.screen_history.pop()
        except:
            last_screen = "audio_mixer"

        if last_screen not in self.screens:
            logging.error(
                f"Can't back to screen '{last_screen}'. It doesn't exist!")
            last_screen = "audio_mixer"
        logging.debug(
            f"CLOSE SCREEN '{self.current_screen}' => Back to '{last_screen}'")
        self.show_screen(last_screen)

    def purge_screen_history(self, screen):
        self.screen_history = list(
            filter(lambda i: i != screen, self.screen_history))

    def prune_screen_history(self, screen, soft=True):
        logging.debug(f"SCREEN HISTORY => {self.screen_history}")
        try:
            i = self.screen_history.index(screen)
            last_screen = self.screen_history[-1]
            self.screen_history = self.screen_history[0:i]
            if soft and screen == last_screen:
                self.screen_history.append(screen)
        except:
            pass
        logging.debug(
            f"PRUNE '{screen}' FROM SCREEN HISTORY => {self.screen_history}")

    def back_screen(self):
        try:
            res = self.screens[self.current_screen].back_action()
        except:
            res = False

        if not res:
            self.close_screen()

    def cancel_screen_timer(self):
        if self.screen_timer_id:
            zynthian_gui_config.top.after_cancel(self.screen_timer_id)
            self.screen_timer_id = None

    def toggle_screen(self, screen, hmode=SCREEN_HMODE_ADD):
        if self.current_screen != screen:
            self.show_screen(screen, hmode)
        else:
            self.close_screen()

    def get_current_screen_obj(self):
        try:
            return self.screens[self.current_screen]
        except:
            return None

    def show_confirm(self, text, callback=None, cb_params=None):
        self.screen_lock.acquire()
        self.screens['confirm'].show(text, callback, cb_params)
        self.current_screen = 'confirm'
        self.hide_screens(exclude='confirm')
        self.screen_lock.release()

    def show_keyboard(self, callback, text="", max_chars=None):
        self.screen_lock.acquire()
        self.screens['keyboard'].set_mode(zynthian_gui_keyboard.OSK_QWERTY)
        self.screens['keyboard'].show(callback, text, max_chars)
        self.current_screen = 'keyboard'
        self.hide_screens(exclude='keyboard')
        self.screen_lock.release()

    def show_numpad(self, callback, text="", max_chars=None):
        self.screen_lock.acquire()
        self.screens['keyboard'].set_mode(zynthian_gui_keyboard.OSK_NUMPAD)
        self.screens['keyboard'].show(callback, text, max_chars)
        self.current_screen = 'keyboard'
        self.hide_screens(exclude='keyboard')
        self.screen_lock.release()

    def show_info(self, text, tms=None):
        self.screen_lock.acquire()
        self.screens['info'].show(text)
        self.current_screen = 'info'
        self.hide_screens(exclude='info')
        self.screen_lock.release()
        if tms:
            zynthian_gui_config.top.after(tms, self.hide_info)

    def add_info(self, text, tags=None):
        self.screens['info'].add(text, tags)

    def hide_info(self):
        if self.current_screen == 'info':
            self.close_screen()

    def hide_info_timer(self, tms=3000):
        if self.current_screen == 'info':
            self.cancel_screen_timer()
            self.screen_timer_id = zynthian_gui_config.top.after(
                tms, self.hide_info)

    def show_splash(self, text):
        self.screen_lock.acquire()
        self.screens['splash'].show(text)
        self.current_screen = 'splash'
        self.hide_screens(exclude='splash')
        self.screen_lock.release()

    def show_loading(self, title="", details=""):
        self.screen_lock.acquire()
        self.screens['loading'].set_title(title)
        self.screens['loading'].set_details(details)
        self.screens['loading'].show()
        self.current_screen = 'loading'
        self.hide_screens(exclude='loading')
        self.screen_lock.release()

    def show_loading_error(self, title="", details=""):
        self.screen_lock.acquire()
        self.screens['loading'].set_error(title)
        self.screens['loading'].set_details(details)
        self.screens['loading'].show()
        self.current_screen = 'loading'
        self.hide_screens(exclude='loading')
        self.screen_lock.release()

    def show_loading_warning(self, title="", details=""):
        self.screen_lock.acquire()
        self.screens['loading'].set_warning(title)
        self.screens['loading'].set_details(details)
        self.screens['loading'].show()
        self.current_screen = 'loading'
        self.hide_screens(exclude='loading')
        self.screen_lock.release()

    def show_loading_success(self, title="", details=""):
        self.screen_lock.acquire()
        self.screens['loading'].set_warning(title)
        self.screens['loading'].set_details(details)
        self.screens['loading'].show()
        self.current_screen = 'loading'
        self.hide_screens(exclude='loading')
        self.screen_lock.release()

    def set_loading_title(self, title):
        self.screens['loading'].set_title(title)

    def set_loading_error(self, title):
        self.screens['loading'].set_error(title)

    def set_loading_warning(self, title):
        self.screens['loading'].set_waning(title)

    def set_loading_success(self, title):
        self.screens['loading'].set_success(title)

    def set_loading_details(self, details):
        self.screens['loading'].set_details(details)

    def calibrate_touchscreen(self):
        self.show_screen('touchscreen_calibration')

    def brightness_config(self):
        self.show_screen('brightness_config')

    def midi_in_config(self):
        self.screens['midi_config'].set_chain(None)
        self.screens['midi_config'].input = True
        self.show_screen('midi_config')

    def midi_out_config(self):
        self.screens['midi_config'].set_chain(None)
        self.screens['midi_config'].input = False
        self.show_screen('midi_config')

    # TODO: Rename - this is called for various chain manipulation purposes
    def modify_chain(self, status=None):
        """Manage the stages of adding or changing a processor or chain

        status - Dictionary of status (Default: continue with current status)
        """

        if status:
            self.modify_chain_status = status

        if "engine" in self.modify_chain_status:
            # We always need an engine for creating or modifying a chain!
            if "chain_id" in self.modify_chain_status:
                # Modifying an existing chain
                if "processor" in self.modify_chain_status:
                    # Replacing processor in existing chain
                    chain = self.chain_manager.get_chain(
                        self.modify_chain_status["chain_id"])
                    old_processor = self.modify_chain_status["processor"]
                    if chain and old_processor:
                        slot = chain.get_slot(old_processor)
                        processor = self.chain_manager.add_processor(
                            self.modify_chain_status["chain_id"], self.modify_chain_status["engine"], True, slot)
                        if processor:
                            self.chain_manager.remove_processor(
                                self.modify_chain_status["chain_id"], old_processor)
                            self.close_screen("loading")
                            self.chain_control(
                                self.modify_chain_status["chain_id"], processor, force_bank_preset=True)
                else:
                    # Adding processor to existing chain
                    parallel = "parallel" in self.modify_chain_status and self.modify_chain_status[
                        "parallel"]
                    post_fader = "post_fader" in self.modify_chain_status and self.modify_chain_status[
                        "post_fader"]
                    processor = self.chain_manager.add_processor(
                        self.modify_chain_status["chain_id"], self.modify_chain_status["engine"], parallel=parallel, post_fader=post_fader)
                    if processor:
                        self.close_screen("loading")
                        self.chain_control(
                            self.modify_chain_status["chain_id"], processor, force_bank_preset=True)
                    else:
                        self.show_screen_reset("audio_mixer")
            else:
                # Creating a new chain
                if "midi_chan" in self.modify_chain_status:
                    # We know the MIDI channel so create a new chain and processor
                    if "midi_thru" not in self.modify_chain_status:
                        self.modify_chain_status["midi_thru"] = False
                    if "audio_thru" not in self.modify_chain_status:
                        self.modify_chain_status["audio_thru"] = False
                    # Detect MOD-UI special chain and assign dedicated zmop index
                    if self.modify_chain_status["engine"] == "MD":
                        zmop_index = ZMOP_MOD_INDEX
                    else:
                        zmop_index = None
                    chain_id = self.chain_manager.add_chain(
                        None,
                        self.modify_chain_status["midi_chan"],
                        self.modify_chain_status["midi_thru"],
                        self.modify_chain_status["audio_thru"],
                        zmop_index=zmop_index
                    )
                    processor = self.chain_manager.add_processor(
                        chain_id,
                        self.modify_chain_status["engine"]
                    )
                    # self.modify_chain_status = {"midi_thru": False, "audio_thru": False, "parallel": False}
                    if processor:
                        self.close_screen("loading")
                        self.chain_control(
                            chain_id, processor, force_bank_preset=True)
                    else:
                        # Created empty chain
                        # self.chain_manager.set_active_chain_by_id(chain_id)
                        self.show_screen_reset("audio_mixer")
                else:
                    # Select MIDI channel
                    logging.debug(self.modify_chain_status)
                    if self.modify_chain_status["type"] == "MIDI Tool":
                        # Enable "ALl Channels" option for MIDI chains
                        chan_all = True
                    else:
                        chan_all = False
                    self.screens["midi_chan"].set_mode(
                        "ADD", chan_all=chan_all)
                    self.show_screen("midi_chan")

        elif "type" in self.modify_chain_status:
            # We know the type so select the engine
            self.show_screen("engine")
        else:
            # TODO: Offer type selection
            pass

    def chain_control(self, chain_id=None, processor=None, hmode=SCREEN_HMODE_RESET, force_bank_preset=False):
        if chain_id is None:
            chain_id = self.chain_manager.active_chain_id
        else:
            self.chain_manager.set_active_chain_by_id(chain_id)

        if processor is None:
            self.current_processor = self.chain_manager.get_active_chain().current_processor
        elif processor in self.chain_manager.get_processors(chain_id):
            self.current_processor = processor
        else:
            self.current_processor = None
            for t in ["MIDI Synth", "MIDI Tool", "Audio Effect", "Special"]:
                processors = self.chain_manager.get_processors(chain_id, t)
                if processors:
                    self.current_processor = processors[0]
                    break

        control_screen_name = 'control'
        if self.current_processor:
            # Check for a custom GUI
            module_path = self.current_processor.engine.custom_gui_fpath
            if module_path:
                module_name = Path(module_path).stem
                if module_name.startswith("zynthian_gui_"):
                    custom_screen_name = module_name[len("zynthian_gui_"):]
                    if custom_screen_name not in self.screens:
                        try:
                            spec = importlib.util.spec_from_file_location(
                                module_name, module_path)
                            module = importlib.util.module_from_spec(spec)
                            spec.loader.exec_module(module)
                            class_ = getattr(module, module_name)
                            self.screens[custom_screen_name] = class_()
                        except Exception as e:
                            logging.error("Can't load custom control screen {} => {}".format(
                                custom_screen_name, e))

                    if custom_screen_name in self.screens:
                        control_screen_name = custom_screen_name

            if force_bank_preset:
                # If a preset is selected => control screen
                if self.current_processor.get_preset_name():
                    self.show_screen(control_screen_name, hmode)

                # If not => bank/preset selector screen
                else:
                    if len(self.current_processor.get_bank_list()) > 1:
                        self.show_screen('bank', hmode)
                    else:
                        self.current_processor.set_bank(0)
                        self.current_processor.load_preset_list()
                        if len(self.current_processor.preset_list) > 1:
                            self.show_screen('preset', hmode)
                        else:
                            if len(self.current_processor.preset_list):
                                self.current_processor.set_preset(0)
                            self.show_screen(control_screen_name, hmode)
            else:
                self.show_screen(control_screen_name, hmode)
        else:
            self.show_screen(control_screen_name, hmode)
            # chain = self.chain_manager.get_chain(chain_id)
            # if chain and chain.is_audio():
            # self.modify_chain({"chain_id": chain_id, "type": "Audio Effect"})
            # elif chain and chain.is_midi():
            # self.modify_chain({"chain_id": chain_id, "type": "MIDI Tool"})

    def show_control(self):
        self.chain_control()

    def toggle_favorites(self):
        if self.get_current_processor():
            self.get_current_processor().toggle_show_fav_presets()
            self.show_screen("preset")

    def show_favorites(self):
        if self.get_current_processor():
            self.cuia_bank_preset()
            self.get_current_processor().set_show_fav_presets(True)
            self.show_screen("preset")

    def get_current_processor(self):
        """Get the currently selected processor object"""
        if self.current_processor:
            return self.current_processor
        try:
            return self.chain_manager.get_active_chain().current_processor
        except:
            return None

    def get_current_processor_wait(self):
        # Try until processor is ready
        for j in range(100):
            if self.get_current_processor():
                return self.get_current_processor()
            else:
                sleep(0.1)

    def get_alt_mode(self):
        return self.alt_mode

    def clean_all(self):
        if self.chain_manager.get_chain_count() > 1:
            self.state_manager.save_last_state_snapshot()
        self.state_manager.clean_all()
        self.show_screen_reset('main_menu')

    def clean_chains(self):
        if self.chain_manager.get_chain_count() > 1:
            self.state_manager.save_last_state_snapshot()
        self.state_manager.clean_chains()
        self.show_screen_reset('main_menu')

    def clean_sequences(self):
        if self.chain_manager.get_chain_count() > 1:
            self.state_manager.save_last_state_snapshot()
        self.state_manager.clean_sequences()
        self.show_screen_reset('zynpad')

    # -------------------------------------------------------------------
    # Callable UI Actions
    # -------------------------------------------------------------------

    @classmethod
    def get_cuia_list(cls):
        return [method[5:].upper() for method in dir(cls) if method.startswith('cuia_') is True]

    def callable_ui_action(self, cuia, params=None):
        logging.debug("CUIA '{}' => {}".format(cuia, params))
        cuia_func_name = "cuia_" + cuia.lower()
        # First try screen defined cuia function
        done = False
        cuia_func = getattr(self.get_current_screen_obj(),
                            cuia_func_name, None)
        if callable(cuia_func):
            if cuia_func(params):
                done = True
        if not done:
            # else, call global function
            cuia_func = getattr(self, cuia_func_name, None)
            if callable(cuia_func):
                cuia_func(params)
            else:
                logging.error("Unknown CUIA '{}'".format(cuia))
        # Capture CUIA for UI log
        if self.capture_log_fname:
            self.write_capture_log("CUIA:{},{}".format(cuia, str(params)))

    def callable_ui_action_params(self, cuia_str):
        parts = cuia_str.split(" ", 2)
        cuia = parts[0]
        if len(parts) > 1:
            params = self.state_manager.parse_cuia_params(parts[1])
        else:
            params = None
        self.callable_ui_action(cuia, params)

    # System actions CUIA
    def cuia_nop(self, params):
        pass

    def cuia_test_mode(self, params):
        self.test_mode = params
        logging.warning('TEST_MODE: {}'.format(params))

    def cuia_toggle_alt_mode(self, params=None):
        if self.alt_mode:
            self.alt_mode = False
        else:
            self.alt_mode = True

    def cuia_power_off(self, params=None):
        if params == ['CONFIRM']:
            self.screens['admin'].power_off_confirmed()
        else:
            self.screens['admin'].power_off()

    def cuia_reboot(self, params=None):
        if params == ['CONFIRM']:
            self.screens['admin'].reboot_confirmed()
        else:
            self.screens['admin'].reboot()

    def cuia_restart_ui(self, params=None):
        self.screens['admin'].restart_gui()

    def cuia_exit_ui(self, params=None):
        self.screens['admin'].exit_to_console()

    def cuia_reload_wiring_layout(self, params=None):
        self.reload_wiring_layout()

    def cuia_reload_midi_config(self, params=None):
        self.state_manager.reload_midi_config()

    def cuia_reload_key_binding(self, params=None):
        zynthian_gui_keybinding.load()

    def cuia_last_state_action(self, params=None):
        self.screens['admin'].last_state_action()

    def cuia_start_workflow_capture(self, params=None):
        self.start_capture_log()

    def cuia_stop_workflow_capture(self, params=None):
        self.stop_capture_log()

    # Panic Actions

    def cuia_all_notes_off(self, params=None):
        self.state_manager.all_notes_off()
        sleep(0.1)
        self.state_manager.raw_all_notes_off()
        try:
            self.screens[self.current_screen].set_title("ALL NOTES OFF", None, None, 1)
        except:
            pass

    def cuia_all_sounds_off(self, params=None):
        self.state_manager.all_notes_off()
        self.state_manager.all_sounds_off()
        sleep(0.1)
        self.state_manager.raw_all_notes_off()
        try:
            self.screens[self.current_screen].set_title("ALL SOUNDS OFF", None, None, 1)
        except:
            pass

    def cuia_clean_all(self, params=None):
        if params == ['CONFIRM']:
            self.clean_all()
            # TODO: Should send signal so that UI can react
            self.show_screen_reset('main_menu')

    # Audio & MIDI Recording/Playback actions
    def cuia_start_audio_record(self, params=None):
        self.state_manager.audio_recorder.start_recording()

    def cuia_stop_audio_record(self, params=None):
        self.state_manager.audio_recorder.stop_recording()

    def cuia_toggle_audio_record(self, params=None):
        if self.current_screen == 'control' and self.is_shown_audio_player():
            self.state_manager.audio_recorder.toggle_recording(
                self.current_processor)
            self.get_current_screen_obj().set_mode_control()
        else:
            self.state_manager.audio_recorder.toggle_recording()

    def cuia_start_audio_play(self, params=None):
        self.state_manager.start_audio_player()

    def cuia_stop_audio_play(self, params=None):
        if self.current_screen == "pattern_editor":
            self.screens["pattern_editor"].stop_playback()
        else:
            self.state_manager.stop_audio_player(reset_pos=True)

    def cuia_toggle_audio_play(self, params=None):
        # TODO: This logic should not be here
        if self.current_screen == "pattern_editor":
            self.screens["pattern_editor"].toggle_playback()
        else:
            self.state_manager.toggle_audio_player()

    def cuia_audio_file_list(self, params=None):
        self.show_screen("audio_player")
        self.replace_screen('bank')
        n_banks = len(self.state_manager.audio_player.bank_list)
        if n_banks == 1 or self.state_manager.audio_player.bank_name:
            self.screens['bank'].click_listbox()
        elif n_banks == 0:
            self.close_screen()
            self.close_screen()

    def cuia_start_midi_record(self, params=None):
        self.state_manager.start_midi_record()

    def cuia_stop_midi_record(self, params=None):
        self.state_manager.stop_midi_record()
        if self.current_screen == "midi_recorder":
            self.screens['midi_recorder'].select()

    def cuia_toggle_midi_record(self, params=None):
        self.state_manager.toggle_midi_record()
        if self.current_screen == "midi_recorder":
            self.screens['midi_recorder'].select()

    def cuia_start_midi_play(self, params=None):
        self.state_manager.start_midi_playback()

    def cuia_stop_midi_play(self, params=None):
        self.state_manager.stop_midi_playback()

    def cuia_toggle_midi_play(self, params=None):
        self.state_manager.toggle_midi_playback()

    def cuia_toggle_record(self, params=None):
        if self.alt_mode:
            self.cuia_toggle_midi_record()
        else:
            self.cuia_toggle_audio_record()

    def cuia_stop(self, params=None):
        if self.alt_mode:
            self.cuia_stop_midi_play()
        else:
            self.cuia_stop_audio_play()

    def cuia_toggle_play(self, params=None):
        if self.alt_mode:
            self.cuia_toggle_midi_play()
        else:
            self.cuia_toggle_audio_play()

    def cuia_tempo(self, params=None):
        self.screens["tempo"].tap()
        if self.current_screen != "tempo":
            self.show_screen("tempo")

    def cuia_set_tempo(self, params=None):
        try:
            self.state_manager.zynseq.set_tempo(params[0])
        except (AttributeError, TypeError):
            pass

    def cuia_toggle_seq(self, params=None):
        try:
            self.state_manager.zynseq.libseq.togglePlayState(
                self.state_manager.zynseq.bank, int(params[0]))
        except (AttributeError, TypeError):
            pass

    def cuia_tempo_up(self, params=None):
        if params:
            try:
                self.state_manager.zynseq.set_tempo(
                    self.state_manager.zynseq.get_tempo() + params[0])
            except (AttributeError, TypeError):
                pass
        else:
            self.state_manager.zynseq.set_tempo(
                self.state_manager.zynseq.get_tempo() + 1)

    def cuia_tempo_down(self, params=None):
        if params:
            try:
                self.state_manager.zynseq.set_tempo(
                    self.state_manager.zynseq.get_tempo() - params[0])
            except (AttributeError, TypeError):
                pass
        else:
            self.state_manager.zynseq.set_tempo(
                self.state_manager.zynseq.get_tempo() - 1)

    def cuia_tap_tempo(self, params=None):
        self.screens["tempo"].tap()

    # Zynpot & Zynswitch emulation CUIAs (low level)
    def cuia_zynpot(self, params=None):
        try:
            i = int(params[0])
            d = int(params[1])
            self.get_current_screen_obj().zynpot_cb(i, d)
        except IndexError:
            logging.error(
                "zynpot requires 2 parameters: index, delta, not {params}")
            return
        except Exception as e:
            logging.error(e)

    def cuia_zynswitch(self, params=None):
        try:
            i = params[0]
            d = params[1]
            self.cuia_queue.put_nowait(("zynswitch", (i, d)))
        except IndexError:
            logging.error(
                "zynswitch requires 2 parameters: index, delta, not {params}")
            return
        except Exception as e:
            logging.error(e)

    # Basic UI-Control CUIAs
    # 4 x Arrows
    def cuia_arrow_up(self, params=None):
        try:
            self.get_current_screen_obj().arrow_up()
        except (AttributeError, TypeError):
            pass

    def cuia_arrow_down(self, params=None):
        try:
            self.get_current_screen_obj().arrow_down()
        except (AttributeError, TypeError):
            pass

    def cuia_arrow_right(self, params=None):
        try:
            self.get_current_screen_obj().arrow_right()
        except (AttributeError, TypeError):
            pass

    def cuia_arrow_left(self, params=None):
        try:
            self.get_current_screen_obj().arrow_left()
        except (AttributeError, TypeError):
            pass

    cuia_arrow_next = cuia_arrow_right
    cuia_arrow_prev = cuia_arrow_left

    # Back action
    def cuia_back(self, params=None):
        try:
            self.back_screen()
        except:
            pass

    # Select element in list => it receives an integer parameter!
    def cuia_select(self, params=None):
        try:
            self.get_current_screen_obj().select(params[0])
        except (AttributeError, TypeError):
            pass

    # Screen/Mode management CUIAs
    def cuia_toggle_screen(self, params=None):
        if params:
            self.toggle_screen(params[0])

    def cuia_show_screen(self, params=None):
        if params:
            self.show_screen_reset(params[0])

    def cuia_screen_main_menu(self, params=None):
        self.show_screen("main_menu")

    def cuia_screen_admin(self, params=None):
        self.show_screen("admin")

    def cuia_screen_audio_mixer(self, params=None):
        self.show_screen("audio_mixer")

    def cuia_screen_snapshot(self, params=None):
        self.show_screen("snapshot")

    def cuia_screen_zs3(self, params=None):
        self.screens["zs3"].enable_midi_learn()
        self.show_screen("zs3")

    def cuia_screen_midi_recorder(self, params=None):
        self.show_screen("midi_recorder")

    def cuia_screen_alsa_mixer(self, params=None):
        self.show_screen("alsa_mixer", hmode=zynthian_gui.SCREEN_HMODE_RESET)

    def cuia_screen_zynpad(self, params=None):
        self.show_screen("zynpad")

    def cuia_screen_pattern_editor(self, params=None):
        success = False
        if self.current_screen in ["arranger", "zynpad"]:
            success = self.screens[self.current_screen].show_pattern_editor()
        if not success:
            success = self.screens['zynpad'].show_pattern_editor()
        if not success:
            self.show_screen("pattern_editor")

    def cuia_screen_arranger(self, params=None):
        self.show_screen("arranger")

    def cuia_screen_bank(self, params=None):
        self.show_screen("bank")

    def cuia_screen_preset(self, params=None):
        self.show_screen("preset")

    def cuia_screen_calibrate(self, params=None):
        self.calibrate_touchscreen()

    def cuia_chain_control(self, params=None):
        try:
            # Select chain by index
            index = int(params[0])
            if index == 0:
                chain_id = 0
            else:
                chain_id = self.chain_manager.get_chain_id_by_index(index - 1)
        except:
            chain_id = self.chain_manager.active_chain_id
        self.chain_control(chain_id)

    cuia_layer_control = cuia_chain_control
    cuia_screen_control = cuia_chain_control

    def cuia_chain_options(self, params=None):
        if self.is_shown_alsa_mixer():
            return
        if self.is_shown_audio_player():
            self.cuia_bank_preset()
            self.cuia_menu()
            return
        try:
            # Select chain by ID
            chain_id = params[0]
            # Select chain by index
            if isinstance(chain_id, int):
                if params[0] == 0:
                    chain_id = 0
                else:
                    chain_id = self.chain_manager.get_chain_id_by_index(
                        params[0] - 1)
        except:
            chain_id = self.chain_manager.active_chain_id

        if chain_id is not None:
            self.screens['chain_options'].setup(chain_id)
            self.show_screen(
                'chain_options', hmode=zynthian_gui.SCREEN_HMODE_ADD)

    cuia_layer_options = cuia_chain_options

    def cuia_menu(self, params=None):
        if self.current_screen != "alsa_mixer":
            toggle_menu_func = getattr(
                self.screens[self.current_screen], "toggle_menu", None)
            if callable(toggle_menu_func):
                toggle_menu_func()
                return
        self.toggle_screen("main_menu", hmode=zynthian_gui.SCREEN_HMODE_ADD)

    def cuia_bank_preset(self, params=None):
        if self.is_shown_alsa_mixer():
            return
        if params:
            try:
                self.current_processor = params
                self.chain_manager.get_active_chain().set_current_processor(self.current_processor)
            except:
                logging.error("Can't set chain passed as CUIA parameter!")
        elif not self.is_shown_audio_player():
            self.screens["control"].fill_list()
            try:
                self.chain_manager.get_active_chain().set_current_processor(
                    self.screens['control'].screen_processor)
                self.current_processor = None
            except:
                logging.warning("Can't set control screen processor! ")

        if self.current_screen == 'bank':
            # self.replace_screen('preset')
            self.close_screen()
        else:
            curproc = self.get_current_processor()
            if curproc:
                bank_list = curproc.get_bank_list()
                if self.current_screen == 'preset':
                    if len(bank_list) > 1:
                        self.replace_screen('bank')
                    else:
                        self.close_screen()
                else:
                    if len(curproc.preset_list) > 0 and curproc.preset_list[0][0] != '':
                        self.screens['preset'].index = curproc.get_preset_index()
                        self.show_screen(
                            'preset', hmode=zynthian_gui.SCREEN_HMODE_ADD)
                        if len(curproc.preset_list) == 0 or curproc.preset_list[0][0] == '':
                            # Handle change of bank name, e.g. via webconf
                            self.replace_screen('bank')
                    elif len(bank_list) > 0 and bank_list[0][0] != '':
                        self.show_screen(
                            'bank', hmode=zynthian_gui.SCREEN_HMODE_ADD)

    cuia_preset = cuia_bank_preset

    def cuia_preset_fav(self, params=None):
        self.show_favorites()

    def cuia_enable_midi_learn_cc(self, params=None):
        # TODO: Find zctrl
        if len(params) == 2:
            self.state_manager.enable_learn_cc(params[0], params[1])

    def cuia_disable_midi_learn_cc(self, params=None):
        self.state_manager.disable_learn_cc()

    def cuia_enable_midi_learn_pc(self, params=None):
        if params:
            self.state_manager.enable_learn_pc(params[0])
        else:
            self.state_manager.enable_learn_pc("")

    def cuia_disable_midi_learn_pc(self, params=None):
        self.state_manager.disable_learn_pc()

    def cuia_enable_midi_learn(self, params=None):
        self.state_manager.set_midi_learn(True)
        self.screens[self.current_screen].enter_midi_learn()

    def cuia_disable_midi_learn(self, params=None):
        self.state_manager.set_midi_learn(False)
        self.screens[self.current_screen].exit_midi_learn()

    def cuia_toggle_midi_learn(self, params=None):
        try:
            state = self.screens[self.current_screen].toggle_midi_learn()
            self.state_manager.set_midi_learn(state)
        except:
            if self.state_manager.midi_learn_state:
                self.cuia_disable_midi_learn(params)
            else:
                self.cuia_enable_midi_learn(params)

    def cuia_action_midi_unlearn(self, params=None):
        try:
            self.screens[self.current_screen].midi_unlearn_action()
        except (AttributeError, TypeError):
            pass

    # Learn control options
    def cuia_midi_learn_control_options(self, params=None):
        if self.current_screen in ("control", "alsa_mixer"):
            self.screens[self.current_screen].midi_learn_options(params[0])

    # Learn control
    def cuia_midi_learn_control(self, params=None):
        if self.current_screen in ("control", "alsa_mixer"):
            self.screens[self.current_screen].midi_learn(params[0])

    # Unlearn control
    def cuia_midi_unlearn_control(self, params=None):
        if self.current_screen in ("control", "alsa_mixer"):
            if params:
                self.midi_learn_zctrl = self.screens[self.current_screen].get_zcontroller(
                    params[0])
            # if not parameter, unlearn selected learning control
            if self.midi_learn_zctrl:
                self.screens[self.current_screen].midi_unlearn_action()

    # Unlearn all mixer controls
    def cuia_midi_unlearn_mixer(self, params=None):
        try:
            self.screens['audio_mixer'].midi_unlearn_all()
        except (AttributeError, TypeError) as err:
            logging.error(err)

    # Z2 knob touch
    def cuia_z2_zynpot_touch(self, params=None):
        if params:
            try:
                self.screens[self.current_screen].zctrl_touch(params[0])
            except AttributeError:
                pass
                # TODO: Should all screens be derived from base?

    # V5 knob click
    def cuia_v5_zynpot_switch(self, params):
        i = params[0]
        t = params[1].upper()

        if t == "L":
            if self.state_manager.zctrl_x and self.state_manager.zctrl_y:
                self.show_screen("control_xy")
        elif self.current_screen in ("control", "alsa_mixer", "audio_player"):
            # if i < 3 and t == 'S':
            if t == 'S':
                if self.screens[self.current_screen].mode == 'select':
                    self.zynswitch_short(i)
                else:
                    self.screens[self.current_screen].toggle_midi_learn(i)
                return
            elif t == 'B':
                self.screens[self.current_screen].midi_learn_options(i)
                return
        elif self.current_screen == "engine":
            if i == 2 and t == 'S':
                self.zynswitch_short(i)
                return
        elif self.current_screen == "audio_mixer":
            if t == 'S':
                self.zynswitch_short(i)
                return
        elif self.current_screen == "zynpad":
            if i == 2 and t == 'S':
                self.zynswitch_short(i)
                return
        elif self.current_screen == "pattern_editor":
            if i == 0:
                if t == 'S' or t == 'B':
                    self.show_screen("arranger")
                    return
            elif i == 1:
                if t == 'S' or t == 'B':
                    self.screens["pattern_editor"].reset_grid_zoom()
                    return
            elif i == 2:
                if t == 'S' or t == 'B':
                    self.zynswitch_bold(3)
                    return
        elif self.current_screen == "arranger":
            if i == 0:
                if t == 'S' or t == 'B':
                    self.show_screen("pattern_editor")
                    return
            elif i == 1:
                return
            elif i == 2:
                return
        if i == 3:
            if t == 'S':
                self.zynswitch_short(i)
                return
            elif t == 'B':
                self.zynswitch_bold(i)
                return

    def cuia_midi_unlearn_node(self, params=None):
        if params:
            self.chain_manager.remove_midi_learn([params[0], params[1]])

    def cuia_midi_unlearn_chain(self, params=None):
        if params:
            self.chain_manager.clean_midi_learn(params[0])
        else:
            self.chain_manager.clean_midi_learn(
                self.chain_manager.active_chain_id)

    # MIDI CUIAs
    def cuia_program_change(self, params=None):
        if len(params) > 0:
            pgm = int(params[0])
            if len(params) > 1:
                chan = int(params[1])
            else:
                try:
                    chan = int(self.chain_manager.get_active_chain().midi_chan)
                    if chan >= 16:
                        chan = 0
                except:
                    chan = 0
            if 0 <= chan < 16 and 0 <= pgm < 128:
                lib_zyncore.write_zynmidi_program_change(chan, pgm)

    def cuia_zyn_cc(self, params=None):
        if len(params) > 2:
            chan = int(params[0])
            cc = int(params[1])
            if params[-1] == 'R':
                if len(params) > 3:
                    lib_zyncore.write_zynmidi_ccontrol_change(
                        chan, cc, int(params[3]))
            else:
                lib_zyncore.write_zynmidi_ccontrol_change(
                    chan, cc, int(params[2]))

    # Common methods to control views derived from zynthian_gui_base
    def cuia_show_cursor(self, params=None):
        try:
            zynthian_gui_config.top.config(cursor="arrow")
        except (AttributeError, TypeError):
            pass

    def cuia_hide_cursor(self, params=None):
        try:
            zynthian_gui_config.top.config(cursor="none")
        except (AttributeError, TypeError):
            pass

    def cuia_show_topbar(self, params=None):
        try:
            self.screens[self.current_screen].show_topbar(True)
        except (AttributeError, TypeError):
            pass

    def cuia_hide_topbar(self, params=None):
        try:
            self.screens[self.current_screen].show_topbar(False)
        except (AttributeError, TypeError):
            pass

    def cuia_show_buttonbar(self, params=None):
        try:
            self.screens[self.current_screen].show_buttonbar(True)
        except (AttributeError, TypeError):
            pass

    def cuia_hide_buttonbar(self, params=None):
        try:
            self.screens[self.current_screen].show_buttonbar(False)
        except (AttributeError, TypeError):
            pass

    def cuia_show_sidebar(self, params=None):
        try:
            self.screens[self.current_screen].show_sidebar(True)
            zynsigman.send_queued(
                zynsigman.S_GUI, zynsigman.SS_GUI_SHOW_SIDEBAR, shown=True)
        except (AttributeError, TypeError):
            pass

    def cuia_hide_sidebar(self, params=None):
        try:
            self.screens[self.current_screen].show_sidebar(False)
            zynsigman.send_queued(
                zynsigman.S_GUI, zynsigman.SS_GUI_SHOW_SIDEBAR, shown=False)
        except (AttributeError, TypeError):
            pass

    def cuia_toggle_sidebar(self, params=None):
        try:
            show = not self.screens[self.current_screen].sidebar_shown
            self.screens[self.current_screen].show_sidebar(show)
            zynsigman.send_queued(
                zynsigman.S_GUI, zynsigman.SS_GUI_SHOW_SIDEBAR, shown=show)
        except (AttributeError, TypeError):
            pass

    def cuia_zynaptik_cvin_set_volts_octave(self, params):
        try:
            lib_zyncore.zynaptik_cvin_set_volts_octave(float(params[0]))
        except Exception as err:
            logging.debug(err)

    def cuia_zynaptik_cvin_set_note0(self, params):
        try:
            lib_zyncore.zynaptik_cvin_set_note0(int(params[0]))
        except Exception as err:
            logging.debug(err)

    def cuia_zynaptik_cvout_set_volts_octave(self, params):
        try:
            lib_zyncore.zynaptik_cvout_set_volts_octave(float(params[0]))
        except Exception as err:
            logging.debug(err)

    def cuia_zynaptik_cvout_set_note0(self, params):
        try:
            lib_zyncore.zynaptik_cvout_set_note0(int(params[0]))
        except Exception as err:
            logging.debug(err)

    def cuia_refresh_screen(self, params=None):
        if params is None or self.current_screen in params:
            self.screen_lock.acquire()
            self.screens[self.current_screen].build_view()
            self.screens[self.current_screen].show()
            self.screen_lock.release()

    # -------------------------------------------------------------------
    # Zynswitch Event Management
    # -------------------------------------------------------------------

    def custom_switch_ui_action(self, i, t):
        action_config = zynthian_gui_config.custom_switch_ui_actions[i]
        if not action_config:
            return

        if t == "S" and self.check_current_screen_switch(action_config):
            cuia = action_config['B']
            if cuia:
                self.callable_ui_action_params(cuia)
                return

        if self.alt_mode:
            at = "A" + t
            if at in action_config:
                cuia = action_config[at]
                if cuia:
                    self.callable_ui_action_params(cuia)
                    return

        if t in action_config:
            cuia = action_config[t]
            if cuia:
                self.callable_ui_action_params(cuia)
                return True

    def is_current_screen_menu(self):
        if self.current_screen in ("main_menu", "engine", "midi_cc", "midi_chan", "midi_key_range", "audio_in",
                                   "audio_out", "midi_prog") or self.current_screen.endswith("_options"):
            return True
        if len(self.screen_history) > 1:
            if self.current_screen == "midi_config" and self.screen_history[-2] != "admin":
                return True
            if self.current_screen in ("option", "confirm", "keyboard"):
                parent_views = ("arranger", "zynpad", "pattern_editor", "preset",
                                "bank", "main_menu", "chain_options", "processor_options")
                if self.screen_history[-1] in parent_views or self.screen_history[-2] in parent_views:
                    return True
                elif self.screen_history[-2] == "midi_config" and len(self.screen_history) > 2 and self.screen_history[-3] != "admin":
                    return True
        return False

    def is_current_screen_admin(self):
        if self.current_screen in ("admin", "info", "wifi", "bluetooth", "brightness_config", "touchscreen_calibration", "cv_config"):
            return True
        if len(self.screen_history) > 1:
            if self.current_screen == "midi_config" and self.screen_history[-2] == "admin":
                return True
            if self.current_screen in ("option", "confirm", "keyboard"):
                if self.screen_history[-1] == "admin" or self.screen_history[-2] == "admin":
                    return True
                elif self.screen_history[-2] == "midi_config" and len(self.screen_history) > 2 and self.screen_history[-3] == "admin":
                    return True
        return False

    def check_current_screen_switch(self, action_config):
        # BIG ÑAPA!!
        if action_config['B'] and action_config['B'].lower() == 'bank_preset' and self.current_screen in ("bank", "preset", "audio_player"):
            return True
        # if self.is_current_screen_menu():
        if self.current_screen == "main_menu":
            screen_name = "menu"
        else:
            screen_name = self.current_screen
        if action_config['S'] and action_config['S'].lower().endswith(screen_name):
            return True
        return False

    # -------------------------------------------------------------------
    # Switches
    # -------------------------------------------------------------------

    # Init Standard Zynswitches
    def zynswitches_init(self):
        logging.info(
            f"INIT {zynthian_gui_config.num_zynswitches} ZYNSWITCHES ...")
        self.dtsw = [datetime.now()] * zynthian_gui_config.num_zynswitches

    # Initialize custom switches, analog I/O, TOF sensors, etc.
    def zynswitches_midi_setup(self, current_chain_chan=None):
        logging.info("CUSTOM I/O SETUP...")

        # Configure Custom Switches
        for i, event in enumerate(zynthian_gui_config.custom_switch_midi_events):
            # logging.debug(f"\tSWITCH MIDI EVENT {i} => {event}")
            if event is not None:
                swi = 4 + i
                if event['chan'] is not None:
                    midi_chan = event['chan']
                else:
                    midi_chan = current_chain_chan

                if midi_chan is not None:
                    lib_zyncore.setup_zynswitch_midi(
                        swi, event['type'], midi_chan, event['num'], event['val'])
                    logging.info(
                        f"MIDI ZYNSWITCH {swi}: {event['type']} CH#{midi_chan}, {event['num']}, {event['val']}")
                else:
                    lib_zyncore.setup_zynswitch_midi(swi, 0, 0, 0, 0)
                    logging.info(f"MIDI ZYNSWITCH {swi}: DISABLED!")

        # Configure Zynaptik Analog Inputs (CV-IN)
        for i, event in enumerate(zynthian_gui_config.zynaptik_ad_midi_events):
            # logging.debug(f"\tCV-IN MIDI EVENT {i} => {event}")
            if event is not None:
                if event['chan'] is not None:
                    midi_chan = event['chan']
                else:
                    midi_chan = current_chain_chan

                if midi_chan is not None:
                    lib_zyncore.setup_zynaptik_cvin(
                        i, event['type'], midi_chan, event['num'])
                    logging.info(
                        f"ZYNAPTIK CV-IN {i}: {event['type']} CH#{midi_chan}, {event['num']}")
                else:
                    lib_zyncore.disable_zynaptik_cvin(i)
                    logging.info(f"ZYNAPTIK CV-IN {i}: DISABLED!")

        # Configure Zynaptik Analog Outputs (CV-OUT)
        for i, event in enumerate(zynthian_gui_config.zynaptik_da_midi_events):
            # logging.debug(f"\tCV-OUT MIDI EVENT {i} => {event}")
            if event is not None:
                if event['chan'] is not None:
                    midi_chan = event['chan']
                else:
                    midi_chan = current_chain_chan

                if midi_chan is not None:
                    lib_zyncore.setup_zynaptik_cvout(
                        i, event['type'], midi_chan, event['num'])
                    logging.info(
                        f"ZYNAPTIK CV-OUT {i}: {event['type']} CH#{midi_chan}, {event['num']}")
                else:
                    lib_zyncore.disable_zynaptik_cvout(i)
                    logging.info(f"ZYNAPTIK CV-OUT {i}: DISABLED!")

        # Configure Zyntof Inputs (Distance Sensor)
        for i, event in enumerate(zynthian_gui_config.zyntof_midi_events):
            if event is not None:
                if event['chan'] is not None:
                    midi_chan = event['chan']
                else:
                    midi_chan = current_chain_chan

                if midi_chan is not None:
                    lib_zyncore.setup_zyntof(
                        i, event['type'], midi_chan, event['num'])
                    logging.info(
                        f"ZYNTOF {i}: {event['type']} CH#{midi_chan}, {event['num']}")
                else:
                    lib_zyncore.disable_zyntof(i)
                    logging.info(f"ZYNTOF {i}: DISABLED!")

    def get_zynswitch_pr_state(self, i):
        if zynthian_gui_config.num_zynpots == 0:
            return 0
        try:
            zpi = zynthian_gui_config.zynpot2switch.index(i)
            return self.zynpot_pr_state[zpi]
        except:
            return 0

    def zynswitches(self):
        """Process physical switch triggers"""

        i = 0
        while i <= zynthian_gui_config.last_zynswitch_index:
            try:
                if i >= 4 and not zynthian_gui_config.custom_switch_ui_actions[i - 4]:
                    i += 1
                    continue
            except:
                i += 1
                continue
            # Increase the long push limit when push-rotating
            if self.get_zynswitch_pr_state(i) > 1:
                zs_long_us = 1000 * 20000
            else:
                zs_long_us = zynthian_gui_config.zynswitch_long_us
            # dtus is 0 if switched pressed, dur of last press or -1 if already processed
            dtus = lib_zyncore.get_zynswitch(i, zs_long_us)
            if dtus >= 0:
                self.cuia_queue.put_nowait(
                    ("zynswitch", (i, self.zynswitch_timing(dtus))))
            i += 1

    def zynswitch_timing(self, dtus):
        """Get action based on switch held time

        dtus : Duration switch has been pressed
        Return : Letter indicating the action to take
        # TODO: Does not support Release which means that press and hold expires when Long press is reached
        """
        if dtus == 0:
            return "P"
        elif dtus > zynthian_gui_config.zynswitch_long_us:
            return "L"
        elif dtus > zynthian_gui_config.zynswitch_bold_us:
            return "B"
        elif dtus > 0:
            return "S"

    def zynswitch_push(self, i):
        self.state_manager.set_event_flag()

        if self.capture_log_fname:
            self.write_capture_log("ZYNSWITCH:P,{}".format(i))

        if callable(getattr(self.screens[self.current_screen], "switch", None)):
            if self.screens[self.current_screen].switch(i, 'P'):
                return True

        # Standard 4 ZynSwitches
        if 0 <= i <= 3:
            pass
        # Custom ZynSwitches
        elif i >= 4:
            # logging.debug('Push Switch ' + str(i))
            return self.custom_switch_ui_action(i - 4, "P")

    def zynswitch_long(self, i):
        logging.debug('Looooooooong Switch '+str(i))

        if self.capture_log_fname:
            self.write_capture_log("ZYNSWITCH:L,{}".format(i))

        # Standard 4 ZynSwitches
        if i == 0:
            self.cuia_screen_admin()
            return True

        elif i == 1:
            self.cuia_all_sounds_off()
            return True

        elif i == 2:
            self.cuia_screen_snapshot()
            return True

        elif i == 3:
            self.cuia_power_off()
            return True

        # Custom ZynSwitches
        elif i >= 4:
            return self.custom_switch_ui_action(i-4, "L")

    def zynswitch_bold(self, i):
        logging.debug('Bold Switch '+str(i))

        if self.capture_log_fname:
            self.write_capture_log("ZYNSWITCH:B,{}".format(i))

        if callable(getattr(self.screens[self.current_screen], "switch", None)):
            if self.screens[self.current_screen].switch(i, 'B'):
                return True

        # Default actions for the 4 standard ZynSwitches
        if i == 0:
            self.show_screen('main_menu')
            return True

        elif i == 1:
            try:
                self.screens[self.current_screen].disable_param_editor()
            except:
                pass
            self.show_screen_reset('audio_mixer')
            return True

        elif i == 2:
            if self.current_screen == 'zs3':
                self.cuia_screen_snapshot()
            else:
                self.cuia_screen_zs3()
            return True

        elif i == 3:
            self.screens[self.current_screen].switch_select('B')
            return True

        # Custom ZynSwitches
        elif i >= 4:
            return self.custom_switch_ui_action(i - 4, "B")

    def zynswitch_short(self, i):
        logging.debug('Short Switch ' + str(i))

        if self.capture_log_fname:
            self.write_capture_log("ZYNSWITCH:S,{}".format(i))

        if callable(getattr(self.screens[self.current_screen], "switch", None)):
            if self.screens[self.current_screen].switch(i, 'S'):
                return True

        # Default actions for the standard 4 ZynSwitches
        if i == 0:
            # self.cuia_menu()
            return True

        elif i == 1:
            self.back_screen()
            return True

        elif i == 2:
            self.cuia_toggle_midi_learn()
            return True

        elif i == 3:
            self.screens[self.current_screen].switch_select('S')
            return True

        # Custom ZynSwitches
        elif i >= 4:
            return self.custom_switch_ui_action(i - 4, "S")

    def midi_unlearn_options_cb(self, option, param):
        if param:
            self.screens['control'].midi_unlearn(param)
        else:
            self.show_confirm("Do you want to clean MIDI-learn for ALL controls in {} on MIDI channel {}?".format(
                self.get_current_processor().engine.name, self.get_current_processor().midi_chan + 1), self.screens['control'].midi_unlearn)

    # ------------------------------------------------------------------
    # Defered Switch Events
    # ------------------------------------------------------------------

    def zynswitch_defered(self, t, i):
        self.cuia_queue.put_nowait(("zynswitch", (i, t)))

    # ------------------------------------------------------------------
    # Read Physical Zynswitches
    # ------------------------------------------------------------------

    def zynswitch_read(self):
        # TODO: Block control when busy but avoid ui lock-up
        # if self.state_manager.is_busy():
        # return

        # Read Zynswitches
        try:
            self.zynswitches()
        except Exception as err:
            # logging.exception(err)
            logging.exception(traceback.format_exc())

    # ------------------------------------------------------------------
    # Signal processing
    # ------------------------------------------------------------------

    def register_signals(self):
        zynsigman.register(
            zynsigman.S_MIDI, zynsigman.SS_MIDI_NOTE_ON, self.cb_midi_note_on)
        zynsigman.register(
            zynsigman.S_MIDI, zynsigman.SS_MIDI_NOTE_OFF, self.cb_midi_note_off)

    def unregister_signals(self):
        zynsigman.unregister(
            zynsigman.S_MIDI, zynsigman.SS_MIDI_NOTE_ON, self.cb_midi_note_on)
        zynsigman.unregister(
            zynsigman.S_MIDI, zynsigman.SS_MIDI_NOTE_OFF, self.cb_midi_note_off)

    def cb_midi_note_on(self, izmip, chan, note, vel):
        """Handle MIDI_NOTE_ON signal

        izmip : MIDI input device index
        chan : MIDI channel
        note : Note number
        vel : Velocity value
        """

        # Pattern recording
        if self.current_screen == 'pattern_editor' and self.state_manager.zynseq.libseq.isMidiRecord():
            self.screens['pattern_editor'].midi_note_on(note)
        # Preload preset (note-on)
        elif self.current_screen == 'preset' and zynthian_gui_config.preset_preload_noteon and \
                (zynautoconnect.get_midi_in_dev_mode(izmip) or chan == self.get_current_processor().get_midi_chan()):
            self.screens['preset'].preselect_action()
        # Note Range Learn
        elif self.current_screen == 'midi_key_range' and self.state_manager.midi_learn_state:
            self.screens['midi_key_range'].learn_note_range(note)
        # Channel activity
        elif self.current_screen == 'midi_chan':
            self.screens['midi_chan'].midi_chan_activity(chan)

    def cb_midi_note_off(self, izmip, chan, note, vel):
        """Handle MIDI_NOTE_OFF signal

        izmip : MIDI input device index
        chan : MIDI channel
        note : Note number
        vel : Velocity value
        """

        # Pattern recording
        if self.current_screen == 'pattern_editor' and self.state_manager.zynseq.libseq.isMidiRecord():
            self.screens['pattern_editor'].midi_note_off(note)

    # ------------------------------------------------------------------
    # Zynpot Thread
    # ------------------------------------------------------------------

    def start_zynpot_thread(self):
        self.zynpot_thread = Thread(target=self.zynpot_thread_task, args=())
        self.zynpot_thread.name = "zynpot"
        self.zynpot_thread.daemon = True  # thread dies with the program
        self.zynpot_thread.start()

    def zynpot_thread_task(self):
        while not self.exit_flag:
            self.zynpot_event.wait()
            self.zynpot_event.clear()
            for i in range(0, zynthian_gui_config.num_zynpots):
                if self.zynpot_dval[i] != 0:
                    try:
                        self.zynpot_lock.acquire()
                        dval = self.zynpot_dval[i]
                        self.zynpot_dval[i] = 0
                        self.zynpot_lock.release()
                        self.screens[self.current_screen].zynpot_cb(i, dval)
                        self.state_manager.set_event_flag()
                        if self.capture_log_fname:
                            self.write_capture_log(
                                "ZYNPOT:{},{}".format(i, dval))
                    except Exception as err:
                        pass  # Some screens don't use controllers
                        logging.exception(err)

    # ------------------------------------------------------------------
    # Control Thread
    # ------------------------------------------------------------------

    def start_control_thread(self):
        self.control_thread = Thread(target=self.control_thread_task, args=())
        self.control_thread.name = "Control"
        self.control_thread.daemon = True  # thread dies with the program
        self.control_thread.start()

    def control_thread_task(self):
        j = 0
        while not self.exit_flag:
            # Read zynswitches & OSC events
            self.zynswitch_read()
            self.osc_receive()

            # Every 4 cycles...
            if j > 4:
                j = 0

                # Refresh GUI Controllers
                try:
                    self.screens[self.current_screen].plot_zctrls()
                except AttributeError:
                    pass
                except Exception as e:
                    logging.error(e)

                # Power Save Check
                self.state_manager.power_save_check()
            else:
                j += 1

            # Wait a little bit...
            sleep(0.01)

        # End Thread task
        self.osc_end()

    def cb_touch(self, event):
        # logging.debug("CB EVENT TOUCH!!!")
        if self.state_manager.power_save_mode:
            self.state_manager.set_event_flag()
            self.ignore_next_touch_release = True
            return "break"
        self.state_manager.set_event_flag()

    def cb_touch_release(self, event):
        # logging.debug("CB EVENT TOUCH RELEASE!!!")
        self.state_manager.set_event_flag()
        if self.ignore_next_touch_release:
            # logging.debug("IGNORING EVENT TOUCH RELEASE!!!")
            self.ignore_next_touch_release = False
            return "break"

    # ------------------------------------------------------------------
    # "Busy" Animated Icon Thread
    # ------------------------------------------------------------------

    def start_busy_thread(self):
        self.busy_thread = Thread(target=self.busy_thread_task, args=())
        self.busy_thread.name = "Busy"
        self.busy_thread.daemon = True  # thread dies with the program
        self.busy_thread.start()
        # logging.debug(f"START BUSY {self.busy_thread}")

    def busy_thread_task(self):
        busy_timeout = 0
        busy_warn_time = 300
        while not self.exit_flag:
            if self.state_manager.is_busy():
                busy_timeout += 1
                busy_message = self.state_manager.get_busy_message()
                busy_details = self.state_manager.get_busy_details()
                # Show loading screen if busy and busy message
                if self.current_screen != "loading":
                    if busy_message:
                        self.show_loading(busy_message, busy_details)
                else:
                    busy_error = self.state_manager.get_busy_error()
                    if busy_error:
                        self.screens['loading'].set_error(busy_error)
                    else:
                        busy_warning = self.state_manager.get_busy_warning()
                        if busy_warning:
                            self.screens['loading'].set_warning(busy_warning)
                        else:
                            busy_success = self.state_manager.get_busy_success()
                            if busy_success:
                                self.screens['loading'].set_success(
                                    busy_success)
                            elif busy_message:
                                self.screens['loading'].set_title(busy_message)
                    if busy_details:
                        self.screens['loading'].set_details(busy_details)
            else:
                busy_timeout = 0
                self.screen_lock.acquire()
                if self.current_screen == "loading":
                    self.screen_lock.release()
                    self.close_screen("loading")
                else:
                    self.screen_lock.release()

            try:
                if self.current_screen:
                    self.screens[self.current_screen].refresh_loading()
            except Exception as err:
                logging.error(
                    f"refresh_loading() on screen '{self.current_screen}' => {err}")

            if busy_timeout == busy_warn_time:
                logging.warning(
                    f"Clients have been busy for longer than {int(busy_warn_time / 10)}s: {self.state_manager.busy}")

            sleep(0.1)

    # ------------------------------------------------------------------
    # Status Refresh Thread
    # ------------------------------------------------------------------

    def start_status_thread(self):
        self.status_thread = Thread(target=self.status_thread_task, args=())
        self.status_thread.name = "Status"
        self.status_thread.daemon = True  # thread dies with the program
        self.status_thread.start()

    def status_thread_task(self):
        while not self.exit_flag:
            # When in power save mode:
            # + Make LED refresh faster so the fading effect looks smooth
            # + Don't need to refresh status info because it's not shown
            if self.state_manager.power_save_mode:
                if self.wsleds:
                    self.wsleds.update()
                sleep(0.05)
            else:
                self.refresh_status()
                if self.wsleds:
                    self.wsleds.update()
                sleep(0.2)

    def refresh_status(self):
        # Refresh on-screen status
        try:
            self.screens[self.current_screen].refresh_status()
        except AttributeError:
            pass
        except Exception as e:
            logging.exception(traceback.format_exc())

    # ------------------------------------------------------------------
    # CUIA Thread
    # ------------------------------------------------------------------

    def start_cuia_thread(self):
        self.cuia_thread = Thread(target=self.cuia_thread_task, args=())
        self.cuia_thread.name = "CUIA"
        self.cuia_thread.daemon = True  # thread dies with the program
        self.cuia_thread.start()

    def cuia_thread_task(self):
        """Thread task to handle CUIA events

        Events are passed via cuia_queue and may be a space separated list:'cuia, param, param...' or list: [cuia, [params]]
        """

        zynswitch_cuia_ts = [None] * zynthian_gui_config.num_zynswitches
        zynswitch_repeat = {}
        zynpot_repeat = {}
        repeat_delay = 3  # Quantity of repeat intervals to delay before triggering auto repeat
        repeat_interval = 0.15  # Auto repeat interval in seconds

        while not self.exit_flag:
            cuia = "unknown"
            try:
                # Check for long press before release
                long_ts = monotonic() - zynthian_gui_config.zynswitch_long_seconds
                for i, ts in enumerate(zynswitch_cuia_ts):
                    if ts is not None and ts < long_ts:
                        zynswitch_cuia_ts[i] = None
                        self.zynswitch_long(i)
                event = self.cuia_queue.get(True, repeat_interval)
                params = None
                if isinstance(event, str):
                    if event == "__EXIT__":
                        break
                    # space seperated cuia param,param...
                    parts = event.split(" ", 2)
                    cuia = parts[0].lower()
                    if len(parts) > 1:
                        params = parts[1].split(",")
                else:
                    # list [cuia, [params]]
                    cuia = event[0].lower()
                    if len(event) > 1:
                        params = event[1]

                if cuia == "zynswitch":
                    # zynswitch has parameters: [switch, action] where action is P(ressed), R(eleased), S(hort), B(old), L(ong), X or Y
                    i = int(params[0])
                    t = params[1]
                    if t == 'R':
                        if zynswitch_cuia_ts[i] is None:
                            if i in zynswitch_repeat:
                                del zynswitch_repeat[i]
                            continue
                        else:
                            dtus = int(
                                1000000 * (monotonic() - zynswitch_cuia_ts[i]))
                            zynswitch_cuia_ts[i] = None
                            t = self.zynswitch_timing(dtus)
                    if t == 'P':
                        pr = 0
                        if zynthian_gui_config.num_zynpots > 0:
                            try:
                                zpi = zynthian_gui_config.zynpot2switch.index(
                                    i)
                                self.zynpot_pr_state[zpi] = 1
                                pr = 1
                            except:
                                pass
                        if not pr:
                            if self.zynswitch_push(i):
                                zynswitch_repeat[i] = repeat_delay
                            else:
                                zynswitch_cuia_ts[i] = monotonic()
                    else:
                        if zynthian_gui_config.num_zynpots > 0:
                            try:
                                zpi = zynthian_gui_config.zynpot2switch.index(
                                    i)
                                if self.zynpot_pr_state[zpi] > 1:
                                    t = 'PR'
                                self.zynpot_pr_state[zpi] = 0
                            except:
                                pass
                        if t == 'S':
                            zynswitch_cuia_ts[i] = None
                            self.zynswitch_short(i)
                        elif t == 'B':
                            zynswitch_cuia_ts[i] = None
                            self.zynswitch_bold(i)
                        elif t == 'L':
                            zynswitch_cuia_ts[i] = None
                            self.zynswitch_long(i)
                        elif t == 'PR':
                            zynswitch_cuia_ts[i] = None
                        else:
                            zynswitch_cuia_ts[i] = None
                            logging.warning(
                                "Unknown Action Type: {}".format(t))
                        if i in zynswitch_repeat:
                            del zynswitch_repeat[i]

                elif cuia == "zynpot":
                    # zynpot has parameters: [pot, delta, 'P'|'R']. 'P'&'R' are only used for keybinding to zynpot
                    if len(params) > 2:
                        i = int(params[0])
                        if params[2] == 'R' and i in zynpot_repeat:
                            del zynpot_repeat[i]
                        elif params[2] == 'P':
                            self.cuia_zynpot(params[:2])
                            zynpot_repeat[i] = [repeat_delay, params]
                    else:
                        self.cuia_zynpot(params)

                else:
                    self.callable_ui_action(cuia, params)

                self.state_manager.set_event_flag()

            except Empty:
                for i in zynswitch_repeat:
                    if zynswitch_repeat[i]:
                        zynswitch_repeat[i] -= 1
                    else:
                        self.zynswitch_push(i)
                for i in zynpot_repeat:
                    if zynpot_repeat[i][0]:
                        zynpot_repeat[i][0] -= 1
                    else:
                        self.cuia_zynpot(zynpot_repeat[i][1])

            except Exception as e:
                logging.error(
                    f"CUIA '{cuia}' failed with params: {params}\n{traceback.format_exc()}")
                self.state_manager.set_busy_error(
                    f"ERROR CUIA {cuia}: {params}", e)
                sleep(3)
                self.state_manager.clear_busy()

    # ------------------------------------------------------------------
    # Thread ending on Exit
    # ------------------------------------------------------------------

    def exit(self, code=0):
        # Log exit message
        logging.info("STOPPING ZYNTHIAN-UI...")

        self.exit_code = code
        self.exit_flag = True
        self.exit_wait_count = 0

        # End signal manager queue processing
        zynsigman.stop()

        # Signal zynpot thread so it can unlock and finish normally
        self.zynpot_event.set()

        # Light-off LEDs
        if self.wsleds:
            self.wsleds.end()

        # Stop Multitouch driver
        self.multitouch.stop()

        # Stop State manager
        self.state_manager.stop()

        # Signal cuia thread so it can unlock and finish normally
        self.cuia_queue.put_nowait("__EXIT__")

        # Ends UI
        self.stop()

    def stop(self):
        # Get threads still running
        running_thread_names = []
        for t in [self.control_thread, self.status_thread, self.busy_thread, self.cuia_thread, self.state_manager.slow_thread, self.state_manager.fast_thread, self.multitouch.thread, self.zynpot_thread]:
            if t and t.is_alive():
                running_thread_names.append(t.name)
        if zynautoconnect.is_running():
            running_thread_names.append("Autoconnect")

        # Clean End
        if not running_thread_names:
            self.exit_wait_count = -1
            logging.info(f"All threads finished normally")
            zynthian_gui_config.top.quit()
        # End with running threads
        elif self.exit_wait_count > 10:
            for i in running_thread_names:
                logging.error(f"{i} thread failed to terminate")
            zynthian_gui_config.top.quit()
        # Still waiting threads to end ...
        else:
            self.exit_wait_count += 1
            zynthian_gui_config.top.after(160, self.stop)

    # ------------------------------------------------------------------
    # Polling
    # ------------------------------------------------------------------

    def start_polling(self):
        self.osc_timeout()

    def after(self, msec, func):
        zynthian_gui_config.top.after(msec, func)

    def osc_timeout(self):
        if not self.exit_flag:
            self.watchdog_last_check = monotonic()
            for client in list(self.osc_clients):
                if self.osc_clients[client] < self.watchdog_last_check - self.osc_heartbeat_timeout:
                    self.osc_clients.pop(client)
                    try:
                        self.state_manager.zynmixer.remove_osc_client(client)
                    except:
                        pass

            if not self.osc_clients and self.current_screen != "audio_mixer":
                self.state_manager.zynmixer.enable_dpm(
                    0, self.state_manager.zynmixer.MAX_NUM_CHANNELS - 2, False)

            # Poll
            zynthian_gui_config.top.after(
                self.osc_heartbeat_timeout * 1000, self.osc_timeout)

    # ------------------------------------------------------------------
    # Zynthian Config Info
    # ------------------------------------------------------------------

    # This should be removed!!
    def get_zynthian_config(self, varname):
        return eval("zynthian_gui_config.{}".format(varname))
=======
	# Subsignals are defined inside each module. Here we define GUI subsignals:
	SS_SHOW_SCREEN = 0

	# Screen Modes
	SCREEN_HMODE_NONE = 0
	SCREEN_HMODE_ADD = 1
	SCREEN_HMODE_REPLACE = 2
	SCREEN_HMODE_RESET = 3

	def __init__(self):
		self.capture_dir_sdc = os.environ.get('ZYNTHIAN_MY_DATA_DIR', "/zynthian/zynthian-my-data") + "/capture"
		self.ex_data_dir = os.environ.get('ZYNTHIAN_EX_DATA_DIR', "/media/root")

		self.test_mode = False
		self.alt_mode = False
		self.ignore_next_touch_release = False

		self.screens = {}
		self.screen_history = []
		self.current_screen = None
		self.screen_timer_id = None
		
		self.current_processor = None

		self.screen_lock = Lock()  # Lock object to avoid concurrence problems when showing/closing screens

		self.state_manager = zynthian_state_manager.zynthian_state_manager()
		self.chain_manager = self.state_manager.chain_manager

		self.debug_thread = None
		self.busy_thread = None
		self.control_thread = None
		self.status_thread = None
		self.cuia_thread = None
		self.cuia_queue = self.state_manager.cuia_queue
		self.zynread_wait_flag = False
		self.zynpot_thread = None
		self.zynpot_event = Event()
		self.zynpot_lock = Lock()
		self.zynpot_dval = zynthian_gui_config.num_zynpots * [0]
		self.zynpot_pr_state = zynthian_gui_config.num_zynpots * [0]
		self.dtsw = []

		self.exit_code = 0
		self.exit_flag = False
		self.exit_wait_count = 0

		self.status_counter = 0

		self.modify_chain_status = {"midi_thru": False, "audio_thru": False, "parallel": False}

		self.capture_log_ts0 = None
		self.capture_log_fname = None
		self.capture_ffmpeg_proc = None

		self.main_screen_column = 1 if zynthian_gui_config.touch_keypad_side_left else 0

		# Init LEDs
		self.wsleds = None
		self.init_wsleds()

		# Init multitouch driver
		if os.environ.get('DISPLAY_ROTATION', 'None') == 'Inverted' or zynthian_gui_config.check_wiring_layout(["Z2", "V5"]):
			self.multitouch = MultiTouch(invert_x_axis=True, invert_y_axis=True)
		else:
			self.multitouch = MultiTouch()

		# Load keyboard binding map
		zynthian_gui_keybinding.load()

		# OSC config values
		self.osc_proto = liblo.UDP
		self.osc_server_port = zynconf.ServerPort["cuia_osc"]

		# Dictionary of {OSC clients, last heartbeat} registered for mixer feedback
		self.osc_clients = {}
		self.osc_heartbeat_timeout = 120  # Heartbeat timeout period

	# ---------------------------------------------------------------------------
	# Capture Log
	# ---------------------------------------------------------------------------

	def start_capture_log(self, title="ui_sesion"):
		now = datetime.now()
		self.capture_log_ts0 = now
		self.capture_log_fname = "{}-{}".format(title, now.strftime("%Y%m%d%H%M%S"))
		self.start_capture_ffmpeg()
		if self.wsleds:
			self.wsleds.reset_last_state()
		self.write_capture_log("LAYOUT: {}".format(zynthian_gui_config.wiring_layout))
		self.write_capture_log("TITLE: {}".format(self.capture_log_fname))
		zynautoconnect.audio_connect_ffmpeg(timeout=2.0)

	def start_capture_ffmpeg(self):
		fbdev = os.environ.get("FRAMEBUFFER", "/dev/fb0")
		fpath = "{}/{}.mp4".format(self.capture_dir_sdc, self.capture_log_fname)
		self.capture_ffmpeg_proc = ffmpeg.output(
			ffmpeg.input(":0", r=20, f="x11grab"),
			# ffmpeg.input(fbdev, r=20, f="fbdev"),
			# ffmpeg.input("sine=frequency=500", f="lavfi"),
			ffmpeg.input("ffmpeg", f="jack"),
			# fpath, vcodec="h264_v4l2m2m", acodec="aac") \
			fpath, vcodec="libx264", pix_fmt="yuv420p", acodec="aac", preset="ultrafast", tune="zerolatency", movflags="faststart") \
			.global_args('-nostdin', '-hide_banner', '-nostats') \
			.run_async(quiet=True, overwrite_output=True)

	def stop_capture_ffmpeg(self):
		if self.capture_ffmpeg_proc:
			self.capture_ffmpeg_proc.terminate()
		self.capture_ffmpeg_proc = None

	def stop_capture_log(self):
		self.stop_capture_ffmpeg()
		self.capture_log_fname = None
		self.capture_log_ts0 = None

	def write_capture_log(self, message):
		if self.capture_log_fname:
			try:
				rts = str(datetime.now() - self.capture_log_ts0)
				fh = open("{}/{}.log".format(self.capture_dir_sdc, self.capture_log_fname), 'a')
				fh.write("{} {}\n".format(rts, message))
				fh.close()
			except Exception as e:
				logging.error("Can't write to capture log: {}".format(e))

	# ---------------------------------------------------------------------------
	# WSLeds Init
	# ---------------------------------------------------------------------------

	def init_wsleds(self):
		if zynthian_gui_config.touch_keypad:
			from zyngui.zynthian_wsleds_v5touch import zynthian_wsleds_v5touch
			self.wsleds = zynthian_wsleds_v5touch(self)
			self.wsleds.start()
		elif zynthian_gui_config.check_wiring_layout("Z2"):
			from zyngui.zynthian_wsleds_z2 import zynthian_wsleds_z2
			self.wsleds = zynthian_wsleds_z2(self)
			self.wsleds.start()
		elif zynthian_gui_config.wiring_layout.startswith("V5"):
			from zyngui.zynthian_wsleds_v5 import zynthian_wsleds_v5
			self.wsleds = zynthian_wsleds_v5(self)
			self.wsleds.start()

	# ---------------------------------------------------------------------------
	# Wiring Layout Init & Config
	# ---------------------------------------------------------------------------

	# Initialize custom switches, analog I/O, TOF sensors, etc.
	@staticmethod
	def wiring_midi_setup(current_chan=None):
		# Configure Custom Switches MIDI events
		for i, event in enumerate(zynthian_gui_config.custom_switch_midi_events):
			if event is not None:
				swi = 4 + i
				if event['type'] >= 0xF8:
					lib_zyncore.setup_zynswitch_midi(swi, event['type'], 0, 0, 0)
					logging.info("MIDI ZYNSWITCH {}: SYSRT {}".format(swi, event['type']))
				else:
					if event['chan'] is not None:
						midi_chan = event['chan']
					else:
						midi_chan = current_chan

					if midi_chan is not None:
						lib_zyncore.setup_zynswitch_midi(swi, event['type'], midi_chan, event['num'], event['val'])
						logging.info("MIDI ZYNSWITCH {}: {} CH#{}, {}, {}".format(swi, event['type'], midi_chan, event['num'], event['val']))
					else:
						lib_zyncore.setup_zynswitch_midi(swi, 0, 0, 0, 0)
						logging.info("MIDI ZYNSWITCH {}: DISABLED!".format(swi))

		# Configure Zynaptik Analog Inputs (CV-IN)
		for i, event in enumerate(zynthian_gui_config.zynaptik_ad_midi_events):
			if event is not None:
				if event['chan'] is not None:
					midi_chan = event['chan']
				else:
					midi_chan = current_chan

				if midi_chan is not None:
					lib_zyncore.zynaptik_setup_cvin(i, event['type'], midi_chan, event['num'])
					logging.info("ZYNAPTIK CV-IN {}: {} CH#{}, {}".format(i, event['type'], midi_chan, event['num']))
				else:
					lib_zyncore.zynaptik_disable_cvin(i)
					logging.info("ZYNAPTIK CV-IN {}: DISABLED!".format(i))

		# Configure Zynaptik Analog Outputs (CV-OUT)
		for i, event in enumerate(zynthian_gui_config.zynaptik_da_midi_events):
			if event is not None:
				if event['chan'] is not None:
					midi_chan = event['chan']
				else:
					midi_chan = current_chan

				if midi_chan is not None:
					lib_zyncore.zynaptik_setup_cvout(i, event['type'], midi_chan, event['num'])
					logging.info("ZYNAPTIK CV-OUT {}: {} CH#{}, {}".format(i, event['type'], midi_chan, event['num']))
				else:
					lib_zyncore.zynaptik_disable_cvout(i)
					logging.info("ZYNAPTIK CV-OUT {}: DISABLED!".format(i))

		# Configure Zyntof Inputs (Distance Sensor)
		for i, event in enumerate(zynthian_gui_config.zyntof_midi_events):
			if event is not None:
				if event['chan'] is not None:
					midi_chan = event['chan']
				else:
					midi_chan = current_chan

				if midi_chan is not None:
					lib_zyncore.setup_zyntof(i, event['type'], midi_chan, event['num'])
					logging.info("ZYNTOF {}: {} CH#{}, {}".format(i, event['type'], midi_chan, event['num']))
				else:
					lib_zyncore.disable_zyntof(i)
					logging.info("ZYNTOF {}: DISABLED!".format(i))

	def reload_wiring_layout(self):
		try:
			zynconf.load_config()
			zynthian_gui_config.config_custom_switches()
			zynthian_gui_config.config_zynaptik()
			zynthian_gui_config.config_zyntof()
			self.wiring_midi_setup()
			self.alt_mode = False
		except Exception as e:
			logging.error("ERROR configuring wiring: {}".format(e))

	# ---------------------------------------------------------------------------
	# OSC Management
	# ---------------------------------------------------------------------------

	def osc_init(self):
		try:
			self.osc_server = liblo.Server(self.osc_server_port, self.osc_proto)
			self.osc_server_port = self.osc_server.get_port()
			self.osc_server_url = liblo.Address('localhost', self.osc_server_port, self.osc_proto).get_url()
			logging.info("ZYNTHIAN-UI OSC server running in port {}".format(self.osc_server_port))
			self.osc_server.add_method(None, None, self.osc_cb_all)
		#except liblo.AddressError as err:
		except Exception as err:
			logging.error("ZYNTHIAN-UI OSC Server can't be started: {}".format(err))

	def osc_end(self):
		if self.osc_server:
			try:
				self.osc_server.free()
				logging.info("ZYNTHIAN-UI OSC server stopped")
			except Exception as err:
				logging.error("ZYNTHIAN-UI OSC server can't be stopped: {}".format(err))
		self.osc_server = None

	def osc_receive(self):
		while self.osc_server and self.osc_server.recv(0):
			pass

	#@liblo.make_method("RELOAD_MIDI_CONFIG", None)
	#@liblo.make_method(None, None)
	def osc_cb_all(self, path, args, types, src):
		logging.info("OSC MESSAGE '{}' from '{}'".format(path, src.url))

		parts = path.upper().split("/", 2)
		# TODO: message may have fewer parts than expected
		if parts[0] == "" and parts[1] == "CUIA":
			self.state_manager.set_event_flag()
			# Execute action
			cuia = parts[2].upper()
			if self.state_manager.is_busy():
				logging.debug("BUSY! Ignoring OSC CUIA '{}' => {}".format(cuia, args))
				return
			self.cuia_queue.put_nowait((cuia, args))
			# Run autoconnect if needed
			zynautoconnect.request_audio_connect()
			zynautoconnect.request_midi_connect()
		elif parts[1] in ("MIXER", "DAWOSC"):
			self.state_manager.set_event_flag()
			part2 = parts[2]
			if part2 in ("HEARTBEAT", "SETUP"):
				if src.hostname not in self.osc_clients:
					try:
						if self.state_manager.zynmixer.add_osc_client(src.hostname) < 0:
							logging.warning("Failed to add OSC client registration {}".format(src.hostname))
							return
					except:
						logging.warning("Error trying to add OSC client registration {}".format(src.hostname))
						return
				self.osc_clients[src.hostname] = monotonic()
				self.state_manager.zynmixer.enable_dpm(0, self.state_manager.zynmixer.MAX_NUM_CHANNELS - 2, True)
			else:
				if part2[:6] == "VOLUME":
					self.state_manager.zynmixer.set_level(int(part2[6:]), float(args[0]))
				if part2[:5] == "FADER":
					self.state_manager.zynmixer.set_level(int(part2[5:]), float(args[0]))
				if part2[:5] == "LEVEL":
					self.state_manager.zynmixer.set_level(int(part2[5:]), float(args[0]))
				elif part2[:7] == "BALANCE":
					self.state_manager.zynmixer.set_balance(int(part2[7:]), float(args[0]))
				elif part2[:4] == "MUTE":
					self.state_manager.zynmixer.set_mute(int(part2[4:]), int(args[0]))
				elif part2[:4] == "SOLO":
					self.state_manager.zynmixer.set_solo(int(part2[4:]), int(args[0]))
				elif part2[:4] == "MONO":
					self.state_manager.zynmixer.set_mono(int(part2[4:]), int(args[0]))
		else:
			logging.warning(f"Not supported OSC call '{path}'")

		#for a, t in zip(args, types):
		#	logging.debug("argument of type '%s': %s" % (t, a))

	# ---------------------------------------------------------------------------
	# GUI Core Management
	# ---------------------------------------------------------------------------

	def create_screens(self):
		# Create Core UI Screens
		self.screens['info'] = zynthian_gui_info()
		self.screens['splash'] = zynthian_gui_splash()
		self.screens['loading'] = zynthian_gui_loading()
		self.screens['confirm'] = zynthian_gui_confirm()
		self.screens['keyboard'] = zynthian_gui_keyboard.zynthian_gui_keyboard()
		self.screens['option'] = zynthian_gui_option()
		self.screens['details'] = zynthian_gui_details()
		self.screens['engine'] = zynthian_gui_engine()
		self.screens['chain_options'] = zynthian_gui_chain_options()
		self.screens['processor_options'] = zynthian_gui_processor_options()
		self.screens['snapshot'] = zynthian_gui_snapshot()
		self.screens['midi_chan'] = zynthian_gui_midi_chan()
		self.screens['midi_cc'] = zynthian_gui_midi_cc()
		self.screens['midi_prog'] = zynthian_gui_midi_prog()
		self.screens['midi_key_range'] = zynthian_gui_midi_key_range()
		self.screens['audio_out'] = zynthian_gui_audio_out()
		self.screens['audio_in'] = zynthian_gui_audio_in()
		self.screens['midi_config'] = zynthian_gui_midi_config()
		self.screens['bank'] = zynthian_gui_bank()
		self.screens['preset'] = zynthian_gui_preset()
		self.screens['control'] = zynthian_gui_control()
		self.screens['control_xy'] = zynthian_gui_control_xy()
		self.screens['midi_profile'] = zynthian_gui_midi_profile()
		self.screens['zs3'] = zynthian_gui_zs3()
		self.screens['zs3_options'] = zynthian_gui_zs3_options()
		self.screens['tempo'] = zynthian_gui_tempo()
		self.screens['admin'] = zynthian_gui_admin()
		self.screens['audio_mixer'] = zynthian_gui_mixer()
		self.screens['touchkeypad_labels'] = zynthian_gui_touchkeypad_labels()

		# Create the right main menu screen
		if zynthian_gui_config.check_wiring_layout(["Z2", "V5"]):
			self.screens['main_menu'] = zynthian_gui_chain_menu()
		else:
			self.screens['main_menu'] = zynthian_gui_main_menu()

		# Create UI Apps Screens
		self.screens['audio_player'] = self.screens['control']
		self.screens['midi_recorder'] = zynthian_gui_midi_recorder()
		self.screens['alsa_mixer'] = self.screens['control']
		self.screens['zynpad'] = zynthian_gui_zynpad()
		self.screens['arranger'] = zynthian_gui_arranger()
		self.screens['pattern_editor'] = zynthian_gui_patterneditor()
		self.screens['wifi'] = zynthian_gui_wifi()
		self.screens['bluetooth'] = zynthian_gui_bluetooth()
		self.screens['brightness_config'] = zynthian_gui_brightness_config()
		self.screens['touchscreen_calibration'] = zynthian_gui_touchscreen_calibration()
		self.screens['control_test'] = zynthian_gui_control_test()

		# Create Zynaptik-related screens
		try:
			if callable(lib_zyncore.init_zynaptik):
				self.screens['cv_config'] = zynthian_gui_cv_config()
		except:
			pass

		# Initialize switches
		try:
			self.zynswitches_init()
			self.zynswitches_midi_setup()
			self.wiring_midi_setup()
		except Exception as e:
			logging.error(f"ERROR initializing Switches & Wiring MIDI: {e}")

		# Initialize OSC
		self.osc_init()

		# Run debug thread
		if zynthian_gui_config.debug_thread:
			self.start_debug_thread()

		# Initial loading screen. We need "current_screen" from here ...
		self.show_loading("Starting User Interface")

		# Start processing signals, threads & polling
		self.register_signals()
		self.start_busy_thread()
		self.start_control_thread()
		self.start_status_thread()
		self.start_cuia_thread()
		self.start_zynpot_thread()
		self.start_polling()

	# --------------------------------------------------------------------------
	# Debug thread: set a breakpoint and exit when continue
	# --------------------------------------------------------------------------

	def start_debug_thread(self):
		self.debug_thread = Thread(target=self.debug_task, args=())
		self.debug_thread.name = "debug"
		self.debug_thread.daemon = True  # thread dies with the program
		self.debug_thread.start()

	def debug_task(self):
		breakpoint()
		self.screens['admin'].exit_to_console()

	# --------------------------------------------------------------------------
	# Start task => Must run as a thread, so we can go into tkinter loop
	# --------------------------------------------------------------------------

	def run_start_thread(self):
		self.start_thread = Thread(target=self.start_task, args=())
		self.start_thread.name = "start"
		self.start_thread.daemon = True  # thread dies with the program
		self.start_thread.start()

	def start_task(self):
		self.state_manager.start_busy("ui startup")

		snapshot_loaded = False
		if zynthian_gui_config.control_test_enabled:
			init_screen = "control_test"
		else:
			init_screen = "main_menu"
			# Try to load "last_state" snapshot...
			if zynthian_gui_config.restore_last_state:
				snapshot_loaded = self.state_manager.load_last_state_snapshot()
			# Try to load "default" snapshot...
			if not snapshot_loaded:
				snapshot_loaded = self.state_manager.load_default_snapshot()

		if snapshot_loaded:
			init_screen = "audio_mixer"
		else:
			# Init MIDI Subsystem => MIDI Profile
			self.state_manager.init_midi()
			self.state_manager.init_midi_services()

		# Run autoconnect if needed
		zynautoconnect.request_audio_connect()
		zynautoconnect.request_midi_connect()

		self.state_manager.end_busy("ui startup")

		# Show initial screen
		self.show_screen(init_screen, zynthian_gui.SCREEN_HMODE_RESET)

	def hide_screens(self, exclude=None):
		if not exclude:
			exclude = self.current_screen
		exclude_obj = self.screens[exclude]

		for screen_obj in self.screens.values():
			if screen_obj != exclude_obj:
				screen_obj.hide()

	def reset_screen_history(self):
		self.screen_history = []

	def show_screen(self, screen=None, hmode=SCREEN_HMODE_ADD):
		self.screen_lock.acquire()
		self.cancel_screen_timer()
		#self.current_processor = None
		
		if screen is None:
			if self.current_screen:
				screen = self.current_screen
			else:
				screen = "audio_mixer"

		elif screen == "alsa_mixer":
			self.state_manager.alsa_mixer_processor.refresh_controllers()
			self.current_processor = self.state_manager.alsa_mixer_processor

		elif screen == "audio_player":
			if self.state_manager.audio_player:
				self.current_processor = self.state_manager.audio_player
				#self.state_manager.audio_player.refresh_controllers()
			else:
				logging.error("Audio Player not created!")
				self.screen_lock.release()
				return
		else:
			self.current_processor = self.get_current_processor()

		if screen not in ("bank", "preset", "option"):
			self.chain_manager.restore_presets()

		if not self.screens[screen].build_view():
			self.screen_lock.release()
			#self.show_screen_reset("audio_mixer")
			self.close_screen()
			return

		if hmode == zynthian_gui.SCREEN_HMODE_ADD:
			if len(self.screen_history) == 0 or self.screen_history[-1] != screen:
				self.prune_screen_history(screen)
				self.screen_history.append(screen)
		elif hmode == zynthian_gui.SCREEN_HMODE_REPLACE:
			self.screen_history.pop()
			self.prune_screen_history(screen)
			self.screen_history.append(screen)
		elif hmode == zynthian_gui.SCREEN_HMODE_RESET:
			self.screen_history = [screen]

		if self.current_screen != screen:
			#logging.debug(f"SHOW_SCREEN {screen}")
			self.screens[screen].show()
			self.current_screen = screen
			self.hide_screens(exclude=screen)
			zynsigman.send(zynsigman.S_GUI, self.SS_SHOW_SCREEN, screen=screen)

		self.screen_lock.release()

	def show_modal(self, screen=None):
		self.show_screen(screen, hmode=zynthian_gui.SCREEN_HMODE_ADD)

	def replace_screen(self, screen=None):
		self.show_screen(screen, hmode=zynthian_gui.SCREEN_HMODE_REPLACE)

	def show_screen_reset(self, screen=None):
		self.show_screen(screen, hmode=zynthian_gui.SCREEN_HMODE_RESET)

	def show_current_screen(self):
		self.show_screen(self.current_screen)

	def is_shown_alsa_mixer(self):
		return self.current_processor == self.state_manager.alsa_mixer_processor

	def is_shown_audio_player(self):
		return self.current_processor == self.state_manager.audio_player

	def close_screen(self, screen=None):
		""" Closes the current screen or optionally the specified screen """

		if screen is None:
			screen = self.current_screen
		self.prune_screen_history(screen, soft=False)
		try:
			last_screen = self.screen_history.pop()
		except:
			last_screen = "audio_mixer"

		if last_screen not in self.screens:
			logging.error(f"Can't back to screen '{last_screen}'. It doesn't exist!")
			last_screen = "audio_mixer"
		logging.debug(f"CLOSE SCREEN '{self.current_screen}' => Back to '{last_screen}'")
		self.show_screen(last_screen)

	def purge_screen_history(self, screen):
		self.screen_history = list(filter(lambda i: i != screen, self.screen_history))

	def prune_screen_history(self, screen, soft=True):
		logging.debug(f"SCREEN HISTORY => {self.screen_history}")
		try:
			i = self.screen_history.index(screen)
			last_screen = self.screen_history[-1]
			self.screen_history = self.screen_history[0:i]
			if soft and screen == last_screen:
				self.screen_history.append(screen)
		except:
			pass
		logging.debug(f"PRUNE '{screen}' FROM SCREEN HISTORY => {self.screen_history}")

	def back_screen(self):
		try:
			res = self.screens[self.current_screen].back_action()
		except:
			res = False

		if not res:
			self.close_screen()

	def cancel_screen_timer(self):
		if self.screen_timer_id:
			zynthian_gui_config.top.after_cancel(self.screen_timer_id)
			self.screen_timer_id = None

	def toggle_screen(self, screen, hmode=SCREEN_HMODE_ADD):
		if self.current_screen != screen:
			self.show_screen(screen, hmode)
		else:
			self.close_screen()

	def get_current_screen_obj(self):
		try:
			return self.screens[self.current_screen]
		except:
			return None

	def show_confirm(self, text, callback=None, cb_params=None):
		self.screen_lock.acquire()
		self.screens['confirm'].show(text, callback, cb_params)
		self.current_screen = 'confirm'
		self.hide_screens(exclude='confirm')
		self.screen_lock.release()

	def show_keyboard(self, callback, text="", max_chars=None):
		self.screen_lock.acquire()
		self.screens['keyboard'].set_mode(zynthian_gui_keyboard.OSK_QWERTY)
		self.screens['keyboard'].show(callback, text, max_chars)
		self.current_screen = 'keyboard'
		self.hide_screens(exclude='keyboard')
		self.screen_lock.release()

	def show_numpad(self, callback, text="", max_chars=None):
		self.screen_lock.acquire()
		self.screens['keyboard'].set_mode(zynthian_gui_keyboard.OSK_NUMPAD)
		self.screens['keyboard'].show(callback, text, max_chars)
		self.current_screen = 'keyboard'
		self.hide_screens(exclude='keyboard')
		self.screen_lock.release()

	def show_info(self, text, tms=None):
		self.screen_lock.acquire()
		self.screens['info'].show(text)
		self.current_screen = 'info'
		self.hide_screens(exclude='info')
		self.screen_lock.release()
		if tms:
			zynthian_gui_config.top.after(tms, self.hide_info)

	def add_info(self, text, tags=None):
		self.screens['info'].add(text, tags)

	def hide_info(self):
		if self.current_screen == 'info':
			self.close_screen()

	def hide_info_timer(self, tms=3000):
		if self.current_screen == 'info':
			self.cancel_screen_timer()
			self.screen_timer_id = zynthian_gui_config.top.after(tms, self.hide_info)

	def show_splash(self, text):
		self.screen_lock.acquire()
		self.screens['splash'].show(text)
		self.current_screen = 'splash'
		self.hide_screens(exclude='splash')
		self.screen_lock.release()

	def show_loading(self, title="", details=""):
		self.screen_lock.acquire()
		self.screens['loading'].set_title(title)
		self.screens['loading'].set_details(details)
		self.screens['loading'].show()
		self.current_screen = 'loading'
		self.hide_screens(exclude='loading')
		self.screen_lock.release()

	def show_loading_error(self, title="", details=""):
		self.screen_lock.acquire()
		self.screens['loading'].set_error(title)
		self.screens['loading'].set_details(details)
		self.screens['loading'].show()
		self.current_screen = 'loading'
		self.hide_screens(exclude='loading')
		self.screen_lock.release()

	def show_loading_warning(self, title="", details=""):
		self.screen_lock.acquire()
		self.screens['loading'].set_warning(title)
		self.screens['loading'].set_details(details)
		self.screens['loading'].show()
		self.current_screen = 'loading'
		self.hide_screens(exclude='loading')
		self.screen_lock.release()

	def show_loading_success(self, title="", details=""):
		self.screen_lock.acquire()
		self.screens['loading'].set_warning(title)
		self.screens['loading'].set_details(details)
		self.screens['loading'].show()
		self.current_screen = 'loading'
		self.hide_screens(exclude='loading')
		self.screen_lock.release()

	def set_loading_title(self, title):
		self.screens['loading'].set_title(title)

	def set_loading_error(self, title):
		self.screens['loading'].set_error(title)

	def set_loading_warning(self, title):
		self.screens['loading'].set_waning(title)

	def set_loading_success(self, title):
		self.screens['loading'].set_success(title)

	def set_loading_details(self, details):
		self.screens['loading'].set_details(details)

	def calibrate_touchscreen(self):
		self.show_screen('touchscreen_calibration')

	def brightness_config(self):
		self.show_screen('brightness_config')

	def midi_in_config(self):
		self.screens['midi_config'].set_chain(None)
		self.screens['midi_config'].input = True
		self.show_screen('midi_config')

	def midi_out_config(self):
		self.screens['midi_config'].set_chain(None)
		self.screens['midi_config'].input = False
		self.show_screen('midi_config')

	def modify_chain(self, status=None):  # TODO: Rename - this is called for various chain manipulation purposes
		"""Manage the stages of adding or changing a processor or chain
		
		status - Dictionary of status (Default: continue with current status)
		"""

		if status:
			self.modify_chain_status = status

		if "engine" in self.modify_chain_status:
			# We always need an engine for creating or modifying a chain!
			if "chain_id" in self.modify_chain_status:
				# Modifying an existing chain
				if "processor" in self.modify_chain_status:
					# Replacing processor in existing chain
					chain = self.chain_manager.get_chain(self.modify_chain_status["chain_id"])
					old_processor = self.modify_chain_status["processor"]
					if chain and old_processor:
						slot = chain.get_slot(old_processor)
						processor = self.chain_manager.add_processor(self.modify_chain_status["chain_id"], self.modify_chain_status["engine"], True, slot)
						if processor:
							self.chain_manager.remove_processor(self.modify_chain_status["chain_id"], old_processor)
							self.close_screen("loading")
							self.chain_control(self.modify_chain_status["chain_id"], processor, force_bank_preset=True)
				else:
					# Adding processor to existing chain
					parallel = "parallel" in self.modify_chain_status and self.modify_chain_status["parallel"]
					post_fader = "post_fader" in self.modify_chain_status and self.modify_chain_status["post_fader"]
					processor = self.chain_manager.add_processor(self.modify_chain_status["chain_id"], self.modify_chain_status["engine"], parallel=parallel, post_fader=post_fader)
					if processor:
						self.close_screen("loading")
						self.chain_control(self.modify_chain_status["chain_id"], processor, force_bank_preset=True)
					else:
						self.show_screen_reset("audio_mixer")
			else:
				# Creating a new chain
				if "midi_chan" in self.modify_chain_status:
					# We know the MIDI channel so create a new chain and processor
					if "midi_thru" not in self.modify_chain_status:
						self.modify_chain_status["midi_thru"] = False
					if "audio_thru" not in self.modify_chain_status:
						self.modify_chain_status["audio_thru"] = False
					# Detect MOD-UI special chain and assign dedicated zmop index
					if self.modify_chain_status["engine"] == "MD":
						zmop_index = ZMOP_MOD_INDEX
					else:
						zmop_index = None
					chain_id = self.chain_manager.add_chain(
						None,
						self.modify_chain_status["midi_chan"],
						self.modify_chain_status["midi_thru"],
						self.modify_chain_status["audio_thru"],
						zmop_index=zmop_index
					)
					processor = self.chain_manager.add_processor(
						chain_id,
						self.modify_chain_status["engine"]
					)
					#self.modify_chain_status = {"midi_thru": False, "audio_thru": False, "parallel": False}
					if processor:
						self.close_screen("loading")
						self.chain_control(chain_id, processor, force_bank_preset=True)
					else:
						# Created empty chain
						# self.chain_manager.set_active_chain_by_id(chain_id)
						self.show_screen_reset("audio_mixer")
				else:
					# Select MIDI channel
					logging.debug(self.modify_chain_status)
					if self.modify_chain_status["type"] == "MIDI Tool":
						# Enable "ALl Channels" option for MIDI chains
						chan_all = True
					else:
						chan_all = False
					self.screens["midi_chan"].set_mode("ADD", chan_all=chan_all)
					self.show_screen("midi_chan")

		elif "type" in self.modify_chain_status:
			# We know the type so select the engine
			self.show_screen("engine")
		else:
			# TODO: Offer type selection
			pass

	def chain_control(self, chain_id=None, processor=None, hmode=SCREEN_HMODE_RESET, force_bank_preset=False):
		if chain_id is None:
			chain_id = self.chain_manager.active_chain_id
		else:
			self.chain_manager.set_active_chain_by_id(chain_id)

		if processor is None:
			self.current_processor = self.chain_manager.get_active_chain().current_processor
		elif processor in self.chain_manager.get_processors(chain_id):
			self.current_processor = processor
		else:
			self.current_processor = None
			for t in ["MIDI Synth", "MIDI Tool", "Audio Effect", "Special"]:
				processors = self.chain_manager.get_processors(chain_id, t)
				if processors:
					self.current_processor = processors[0]
					break

		control_screen_name = 'control'
		if self.current_processor:
			# Check for a custom GUI
			module_path = self.current_processor.engine.custom_gui_fpath
			if module_path:
				module_name = Path(module_path).stem
				if module_name.startswith("zynthian_gui_"):
					custom_screen_name = module_name[len("zynthian_gui_"):]
					if custom_screen_name not in self.screens:
						try:
							spec = importlib.util.spec_from_file_location(module_name, module_path)
							module = importlib.util.module_from_spec(spec)
							spec.loader.exec_module(module)
							class_ = getattr(module, module_name)
							self.screens[custom_screen_name] = class_()
						except Exception as e:
							logging.error("Can't load custom control screen {} => {}".format(custom_screen_name, e))

					if custom_screen_name in self.screens:
						control_screen_name = custom_screen_name

			if force_bank_preset:
				# If a preset is selected => control screen
				if self.current_processor.get_preset_name():
					self.show_screen(control_screen_name, hmode)

				# If not => bank/preset selector screen
				else:
					if len(self.current_processor.get_bank_list()) > 1:
						self.show_screen('bank', hmode)
					else:
						self.current_processor.set_bank(0)
						self.current_processor.load_preset_list()
						if len(self.current_processor.preset_list) > 1:
							self.show_screen('preset', hmode)
						else:
							if len(self.current_processor.preset_list):
								self.current_processor.set_preset(0)
							self.show_screen(control_screen_name, hmode)
			else:
				self.show_screen(control_screen_name, hmode)
		else:
			self.show_screen(control_screen_name, hmode)
			#chain = self.chain_manager.get_chain(chain_id)
			#if chain and chain.is_audio():
			#	self.modify_chain({"chain_id": chain_id, "type": "Audio Effect"})
			#elif chain and chain.is_midi():
			#	self.modify_chain({"chain_id": chain_id, "type": "MIDI Tool"})

	def show_control(self):
		self.chain_control()

	def toggle_favorites(self):
		if self.get_current_processor():
			self.get_current_processor().toggle_show_fav_presets()
			self.show_screen("preset")

	def show_favorites(self):
		if self.get_current_processor():
			self.cuia_bank_preset()
			self.get_current_processor().set_show_fav_presets(True)
			self.show_screen("preset")

	def get_current_processor(self):
		"""Get the currently selected processor object"""
		if self.current_processor:
			return self.current_processor
		try:
			return self.chain_manager.get_active_chain().current_processor
		except:
			return None

	def get_current_processor_wait(self):
		# Try until processor is ready
		for j in range(100):
			if self.get_current_processor():
				return self.get_current_processor()
			else:
				sleep(0.1)

	def get_alt_mode(self):
		return self.alt_mode

	def clean_all(self):
		if self.chain_manager.get_chain_count() > 0:
			self.state_manager.save_last_state_snapshot()
		self.state_manager.clean_all()
		self.show_screen_reset('main_menu')

	def clean_chains(self):
		if self.chain_manager.get_chain_count() > 0:
			self.state_manager.save_last_state_snapshot()
		self.state_manager.clean_chains()
		self.show_screen_reset('main_menu')

	def clean_sequences(self):
		if self.chain_manager.get_chain_count() > 0:
			self.state_manager.save_last_state_snapshot()
		self.state_manager.clean_sequences()
		self.show_screen_reset('zynpad')

	# -------------------------------------------------------------------
	# Callable UI Actions
	# -------------------------------------------------------------------

	@classmethod
	def get_cuia_list(cls):
		return [method[5:].upper() for method in dir(cls) if method.startswith('cuia_') is True]

	def callable_ui_action(self, cuia, params=None):
		logging.debug("CUIA '{}' => {}".format(cuia, params))
		cuia_func_name = "cuia_" + cuia.lower()
		# First try screen defined cuia function
		done = False
		cuia_func = getattr(self.get_current_screen_obj(), cuia_func_name, None)
		if callable(cuia_func):
			if cuia_func(params):
				done = True
		if not done:
			# else, call global function
			cuia_func = getattr(self, cuia_func_name, None)
			if callable(cuia_func):
				cuia_func(params)
			else:
				logging.error("Unknown CUIA '{}'".format(cuia))
		# Capture CUIA for UI log
		if self.capture_log_fname:
			self.write_capture_log("CUIA:{},{}".format(cuia, str(params)))

	def callable_ui_action_params(self, cuia_str):
		parts = cuia_str.split(" ", 2)
		cuia = parts[0]
		if len(parts) > 1:
			params = self.state_manager.parse_cuia_params(parts[1])
		else:
			params = None
		self.callable_ui_action(cuia, params)

	# System actions CUIA
	def cuia_nop(self, params):
		pass

	def cuia_test_mode(self, params):
		self.test_mode = params
		logging.warning('TEST_MODE: {}'.format(params))

	def cuia_toggle_alt_mode(self, params=None):
		if self.alt_mode:
			self.alt_mode = False
		else:
			self.alt_mode = True

	def cuia_power_off(self, params=None):
		if params == ['CONFIRM']:
			self.screens['admin'].power_off_confirmed()
		else:
			self.screens['admin'].power_off()

	def cuia_reboot(self, params=None):
		if params == ['CONFIRM']:
			self.screens['admin'].reboot_confirmed()
		else:
			self.screens['admin'].reboot()

	def cuia_restart_ui(self, params=None):
		self.screens['admin'].restart_gui()

	def cuia_exit_ui(self, params=None):
		self.screens['admin'].exit_to_console()

	def cuia_reload_wiring_layout(self, params=None):
		self.reload_wiring_layout()

	def cuia_reload_midi_config(self, params=None):
		self.state_manager.reload_midi_config()

	def cuia_reload_key_binding(self, params=None):
		zynthian_gui_keybinding.load()

	def cuia_last_state_action(self, params=None):
		self.screens['admin'].last_state_action()

	def cuia_start_workflow_capture(self, params=None):
		self.start_capture_log()

	def cuia_stop_workflow_capture(self, params=None):
		self.stop_capture_log()


	# Panic Actions
	def cuia_all_notes_off(self, params=None):
		self.state_manager.all_notes_off()
		sleep(0.1)
		self.state_manager.raw_all_notes_off()

	def cuia_all_sounds_off(self, params=None):
		self.state_manager.all_notes_off()
		self.state_manager.all_sounds_off()
		sleep(0.1)
		self.state_manager.raw_all_notes_off()

	def cuia_clean_all(self, params=None):
		if params == ['CONFIRM']:
			self.clean_all()
			self.show_screen_reset('main_menu')  # TODO: Should send signal so that UI can react

	# Audio & MIDI Recording/Playback actions
	def cuia_start_audio_record(self, params=None):
		self.state_manager.audio_recorder.start_recording()

	def cuia_stop_audio_record(self, params=None):
		self.state_manager.audio_recorder.stop_recording()

	def cuia_toggle_audio_record(self, params=None):
		if self.current_screen == 'control' and self.is_shown_audio_player():
			self.state_manager.audio_recorder.toggle_recording(self.current_processor)
			self.get_current_screen_obj().set_mode_control()
		else:
			self.state_manager.audio_recorder.toggle_recording()

	def cuia_start_audio_play(self, params=None):
		self.state_manager.start_audio_player()

	def cuia_stop_audio_play(self, params=None):
		if self.current_screen == "pattern_editor":
			self.screens["pattern_editor"].stop_playback()
		else:
			self.state_manager.stop_audio_player(reset_pos=True)

	def cuia_toggle_audio_play(self, params=None):
		# TODO: This logic should not be here
		if self.current_screen == "pattern_editor":
			self.screens["pattern_editor"].toggle_playback()
		else:
			self.state_manager.toggle_audio_player()

	def cuia_audio_file_list(self, params=None):
		self.show_screen("audio_player")
		self.replace_screen('bank')
		n_banks = len(self.state_manager.audio_player.bank_list)
		if n_banks == 1 or self.state_manager.audio_player.bank_name:
			self.screens['bank'].click_listbox()
		elif n_banks == 0:
			self.close_screen()
			self.close_screen()

	def cuia_start_midi_record(self, params=None):
		self.state_manager.start_midi_record()

	def cuia_stop_midi_record(self, params=None):
		self.state_manager.stop_midi_record()
		if self.current_screen == "midi_recorder":
			self.screens['midi_recorder'].select()

	def cuia_toggle_midi_record(self, params=None):
		self.state_manager.toggle_midi_record()
		if self.current_screen == "midi_recorder":
			self.screens['midi_recorder'].select()

	def cuia_start_midi_play(self, params=None):
		self.state_manager.start_midi_playback()

	def cuia_stop_midi_play(self, params=None):
		self.state_manager.stop_midi_playback()

	def cuia_toggle_midi_play(self, params=None):
		self.state_manager.toggle_midi_playback()

	def cuia_toggle_record(self, params=None):
		if self.alt_mode:
			self.cuia_toggle_midi_record()
		else:
			self.cuia_toggle_audio_record()

	def cuia_stop(self, params=None):
		if self.alt_mode:
			self.cuia_stop_midi_play()
		else:
			self.cuia_stop_audio_play()

	def cuia_toggle_play(self, params=None):
		if self.alt_mode:
			self.cuia_toggle_midi_play()
		else:
			self.cuia_toggle_audio_play()

	def cuia_tempo(self, params=None):
		self.screens["tempo"].tap()
		if self.current_screen != "tempo":
			self.show_screen("tempo")

	def cuia_set_tempo(self, params=None):
		try:
			self.state_manager.zynseq.set_tempo(params[0])
		except (AttributeError, TypeError):
			pass

	def cuia_toggle_seq(self, params=None):
		try:
			self.state_manager.zynseq.libseq.togglePlayState(self.state_manager.zynseq.bank, int(params[0]))
		except (AttributeError, TypeError):
			pass

	def cuia_tempo_up(self, params=None):
		if params:
			try:
				self.state_manager.zynseq.set_tempo(self.state_manager.zynseq.get_tempo() + params[0])
			except (AttributeError, TypeError):
				pass
		else:
			self.state_manager.zynseq.set_tempo(self.state_manager.zynseq.get_tempo() + 1)

	def cuia_tempo_down(self, params=None):
		if params:
			try:
				self.state_manager.zynseq.set_tempo(self.state_manager.zynseq.get_tempo() - params[0])
			except (AttributeError, TypeError):
				pass
		else:
			self.state_manager.zynseq.set_tempo(self.state_manager.zynseq.get_tempo() - 1)

	def cuia_tap_tempo(self, params=None):
		self.screens["tempo"].tap()

	# Zynpot & Zynswitch emulation CUIAs (low level)
	def cuia_zynpot(self, params=None):
		try:
			i = int(params[0])
			d = int(params[1])
			self.get_current_screen_obj().zynpot_cb(i, d)
		except IndexError:
			logging.error("zynpot requires 2 parameters: index, delta, not {params}")
			return
		except Exception as e:
			logging.error(e)

	def cuia_zynswitch(self, params=None):
		try:
			i = params[0]
			d = params[1]
			self.cuia_queue.put_nowait(("zynswitch", (i, d)))
		except IndexError:
			logging.error("zynswitch requires 2 parameters: index, delta, not {params}")
			return
		except Exception as e:
			logging.error(e)

	# Basic UI-Control CUIAs
	# 4 x Arrows
	def cuia_arrow_up(self, params=None):
		try:
			self.get_current_screen_obj().arrow_up()
		except (AttributeError, TypeError):
			pass

	def cuia_arrow_down(self, params=None):
		try:
			self.get_current_screen_obj().arrow_down()
		except (AttributeError, TypeError):
			pass

	def cuia_arrow_right(self, params=None):
		try:
			self.get_current_screen_obj().arrow_right()
		except (AttributeError, TypeError):
			pass

	def cuia_arrow_left(self, params=None):
		try:
			self.get_current_screen_obj().arrow_left()
		except (AttributeError, TypeError):
			pass

	cuia_arrow_next = cuia_arrow_right
	cuia_arrow_prev = cuia_arrow_left

	# Back action
	def cuia_back(self, params=None):
		try:
			self.back_screen()
		except:
			pass

	# Select element in list => it receives an integer parameter!
	def cuia_select(self, params=None):
		try:
			self.get_current_screen_obj().select(params[0])
		except (AttributeError, TypeError):
			pass

	# Screen/Mode management CUIAs
	def cuia_toggle_screen(self, params=None):
		if params:
			self.toggle_screen(params[0])

	def cuia_show_screen(self, params=None):
		if params:
			self.show_screen_reset(params[0])

	def cuia_screen_main_menu(self, params=None):
		self.show_screen("main_menu")

	def cuia_screen_admin(self, params=None):
		self.show_screen("admin")

	def cuia_screen_audio_mixer(self, params=None):
		self.show_screen("audio_mixer")

	def cuia_screen_snapshot(self, params=None):
		self.show_screen("snapshot")

	def cuia_screen_zs3(self, params=None):
		self.screens["zs3"].enable_midi_learn()
		self.show_screen("zs3")

	def cuia_screen_midi_recorder(self, params=None):
		self.show_screen("midi_recorder")

	def cuia_screen_alsa_mixer(self, params=None):
		self.show_screen("alsa_mixer", hmode=zynthian_gui.SCREEN_HMODE_RESET)

	def cuia_screen_zynpad(self, params=None):
		self.show_screen("zynpad")

	def cuia_screen_pattern_editor(self, params=None):
		success = False
		if self.current_screen in ["arranger", "zynpad"]:
			success = self.screens[self.current_screen].show_pattern_editor()
		if not success:
			success = self.screens['zynpad'].show_pattern_editor()
		if not success:
			self.show_screen("pattern_editor")

	def cuia_screen_arranger(self, params=None):
		self.show_screen("arranger")

	def cuia_screen_bank(self, params=None):
		self.show_screen("bank")

	def cuia_screen_preset(self, params=None):
		self.show_screen("preset")

	def cuia_screen_calibrate(self, params=None):
		self.calibrate_touchscreen()

	def cuia_chain_control(self, params=None):
		try:
			# Select chain by index
			index = int(params[0])
			if index == 0:
				chain_id = 0
			else:
				chain_id = self.chain_manager.get_chain_id_by_index(index - 1)
		except:
			chain_id = self.chain_manager.active_chain_id
		self.chain_control(chain_id)

	cuia_layer_control = cuia_chain_control
	cuia_screen_control = cuia_chain_control

	def cuia_chain_options(self, params=None):
		if self.is_shown_alsa_mixer():
			return
		if self.is_shown_audio_player():
			self.cuia_bank_preset()
			self.cuia_menu()
			return
		try:
			# Select chain by ID
			chain_id = params[0]
			# Select chain by index
			if isinstance(chain_id, int):
				if params[0] == 0:
					chain_id = 0
				else:
					chain_id = self.chain_manager.get_chain_id_by_index(params[0] - 1)
		except:
			chain_id = self.chain_manager.active_chain_id

		if chain_id is not None:
			self.screens['chain_options'].setup(chain_id)
			self.show_screen('chain_options', hmode=zynthian_gui.SCREEN_HMODE_ADD)

	cuia_layer_options = cuia_chain_options

	def cuia_menu(self, params=None):
		if self.current_screen != "alsa_mixer":
			toggle_menu_func = getattr(self.screens[self.current_screen], "toggle_menu", None)
			if callable(toggle_menu_func):
				toggle_menu_func()
				return
		self.toggle_screen("main_menu", hmode=zynthian_gui.SCREEN_HMODE_ADD)

	def cuia_bank_preset(self, params=None):
		if self.is_shown_alsa_mixer():
			return
		if params:
			try:
				self.current_processor = params
				self.chain_manager.get_active_chain().set_current_processor(self.current_processor)
			except:
				logging.error("Can't set chain passed as CUIA parameter!")
		elif not self.is_shown_audio_player():
			self.screens["control"].fill_list()
			try:
				self.chain_manager.get_active_chain().set_current_processor(self.screens['control'].screen_processor)
				self.current_processor = None
			except:
				logging.warning("Can't set control screen processor! ")

		if self.current_screen == 'bank':
			#self.replace_screen('preset')
			self.close_screen()
		else:
			curproc = self.get_current_processor()
			if curproc:
				bank_list = curproc.get_bank_list()
				if self.current_screen == 'preset':
					if len(bank_list) > 1:
						self.replace_screen('bank')
					else:
						self.close_screen()
				else:
					if len(curproc.preset_list) > 0 and curproc.preset_list[0][0] != '':
						self.screens['preset'].index = curproc.get_preset_index()
						self.show_screen('preset', hmode=zynthian_gui.SCREEN_HMODE_ADD)
						if len(curproc.preset_list) == 0 or curproc.preset_list[0][0] == '':
							# Handle change of bank name, e.g. via webconf
							self.replace_screen('bank')
					elif len(bank_list) > 0 and bank_list[0][0] != '':
						self.show_screen('bank', hmode=zynthian_gui.SCREEN_HMODE_ADD)

	cuia_preset = cuia_bank_preset

	def cuia_preset_fav(self, params=None):
		self.show_favorites()

	def cuia_enable_midi_learn_cc(self, params=None):
		# TODO: Find zctrl
		if len(params) == 2:
			self.state_manager.enable_learn_cc(params[0], params[1])

	def cuia_disable_midi_learn_cc(self, params=None):
		self.state_manager.disable_learn_cc()

	def cuia_enable_midi_learn_pc(self, params=None):
		if params:
			self.state_manager.enable_learn_pc(params[0])
		else:
			self.state_manager.enable_learn_pc("")

	def cuia_disable_midi_learn_pc(self, params=None):
		self.state_manager.disable_learn_pc()

	def cuia_enable_midi_learn(self, params=None):
		self.state_manager.set_midi_learn(True)
		self.screens[self.current_screen].enter_midi_learn()

	def cuia_disable_midi_learn(self, params=None):
		self.state_manager.set_midi_learn(False)
		self.screens[self.current_screen].exit_midi_learn()

	def cuia_toggle_midi_learn(self, params=None):
		try:
			state = self.screens[self.current_screen].toggle_midi_learn()
			self.state_manager.set_midi_learn(state)
		except:
			if self.state_manager.midi_learn_state:
				self.cuia_disable_midi_learn(params)
			else:
				self.cuia_enable_midi_learn(params)

	def cuia_action_midi_unlearn(self, params=None):
		try:
			self.screens[self.current_screen].midi_unlearn_action()
		except (AttributeError, TypeError):
			pass

	# Learn control options
	def cuia_midi_learn_control_options(self, params=None):
		if self.current_screen in ("control", "alsa_mixer"):
			self.screens[self.current_screen].midi_learn_options(params[0])

	# Learn control
	def cuia_midi_learn_control(self, params=None):
		if self.current_screen in ("control", "alsa_mixer"):
			self.screens[self.current_screen].midi_learn(params[0])

	# Unlearn control
	def cuia_midi_unlearn_control(self, params=None):
		if self.current_screen in ("control", "alsa_mixer"):
			if params:
				self.midi_learn_zctrl = self.screens[self.current_screen].get_zcontroller(params[0])
			# if not parameter, unlearn selected learning control
			if self.midi_learn_zctrl:
				self.screens[self.current_screen].midi_unlearn_action()

	# Unlearn all mixer controls
	def cuia_midi_unlearn_mixer(self, params=None):
		try:
			self.screens['audio_mixer'].midi_unlearn_all()
		except (AttributeError, TypeError) as err:
			logging.error(err)

	# Z2 knob touch
	def cuia_z2_zynpot_touch(self, params=None):
		if params:
			try:
				self.screens[self.current_screen].zctrl_touch(params[0])
			except AttributeError:
				pass
				# TODO: Should all screens be derived from base?

	# V5 knob click
	def cuia_v5_zynpot_switch(self, params):
		i = params[0]
		t = params[1].upper()

		if t == "L":
			if self.state_manager.zctrl_x and self.state_manager.zctrl_y:
				self.show_screen("control_xy")
		elif self.current_screen in ("control", "alsa_mixer", "audio_player"):
			#if i < 3 and t == 'S':
			if t == 'S':
				if self.screens[self.current_screen].mode == 'select':
					self.zynswitch_short(i)
				else:
					self.screens[self.current_screen].toggle_midi_learn(i)
				return
			elif t == 'B':
				self.screens[self.current_screen].midi_learn_options(i)
				return
		elif self.current_screen == "engine":
			if i == 2 and t == 'S':
				self.zynswitch_short(i)
				return
		elif self.current_screen == "audio_mixer":
			if t == 'S':
				self.zynswitch_short(i)
				return
		elif self.current_screen == "zynpad":
			if i == 2 and t == 'S':
				self.zynswitch_short(i)
				return
		elif self.current_screen == "pattern_editor":
			if i == 0:
				if t == 'S' or t == 'B':
					self.show_screen("arranger")
					return
			elif i == 1:
				if t == 'S' or t == 'B':
					self.screens["pattern_editor"].reset_grid_zoom()
					return
			elif i == 2:
				if t == 'S' or t == 'B':
					self.zynswitch_bold(3)
					return
		elif self.current_screen == "arranger":
			if i == 0:
				if t == 'S' or t == 'B':
					self.show_screen("pattern_editor")
					return
			elif i == 1:
					return
			elif i == 2:
					return
		if i == 3:
			if t == 'S':
				self.zynswitch_short(i)
				return
			elif t == 'B':
				self.zynswitch_bold(i)
				return

	def cuia_midi_unlearn_node(self, params=None):
		if params:
			self.chain_manager.remove_midi_learn([params[0], params[1]])

	def cuia_midi_unlearn_chain(self, params=None):
		if params:
			self.chain_manager.clean_midi_learn(params[0])
		else:
			self.chain_manager.clean_midi_learn(self.chain_manager.active_chain_id)

	# MIDI CUIAs
	def cuia_program_change(self, params=None):
		if len(params) > 0:
			pgm = int(params[0])
			if len(params) > 1:
				chan = int(params[1])
			else:
				try:
					chan = int(self.chain_manager.get_active_chain().midi_chan)
					if chan >= 16:
						chan = 0
				except:
					chan = 0
			if 0 <= chan < 16 and 0 <= pgm < 128:
				lib_zyncore.write_zynmidi_program_change(chan, pgm)

	def cuia_zyn_cc(self, params=None):
		if len(params) > 2:
			chan = int(params[0])
			cc = int(params[1])
			if params[-1] == 'R':
				if len(params) > 3:
					lib_zyncore.write_zynmidi_ccontrol_change(chan, cc, int(params[3]))
			else:
				lib_zyncore.write_zynmidi_ccontrol_change(chan, cc, int(params[2]))

	# Common methods to control views derived from zynthian_gui_base
	def cuia_show_cursor(self, params=None):
		try:
			zynthian_gui_config.top.config(cursor="arrow")
		except (AttributeError, TypeError):
			pass

	def cuia_hide_cursor(self, params=None):
		try:
			zynthian_gui_config.top.config(cursor="none")
		except (AttributeError, TypeError):
			pass

	def cuia_show_topbar(self, params=None):
		try:
			self.screens[self.current_screen].show_topbar(True)
		except (AttributeError, TypeError):
			pass

	def cuia_hide_topbar(self, params=None):
		try:
			self.screens[self.current_screen].show_topbar(False)
		except (AttributeError, TypeError):
			pass

	def cuia_show_buttonbar(self, params=None):
		try:
			self.screens[self.current_screen].show_buttonbar(True)
		except (AttributeError, TypeError):
			pass

	def cuia_hide_buttonbar(self, params=None):
		try:
			self.screens[self.current_screen].show_buttonbar(False)
		except (AttributeError, TypeError):
			pass

	def cuia_show_sidebar(self, params=None):
		try:
			self.screens[self.current_screen].show_sidebar(True)
			zynsigman.send_queued(zynsigman.S_GUI, zynsigman.SS_GUI_SHOW_SIDEBAR, shown=True)
		except (AttributeError, TypeError):
			pass

	def cuia_hide_sidebar(self, params=None):
		try:
			self.screens[self.current_screen].show_sidebar(False)
			zynsigman.send_queued(zynsigman.S_GUI, zynsigman.SS_GUI_SHOW_SIDEBAR, shown=False)
		except (AttributeError, TypeError):
			pass

	def cuia_toggle_sidebar(self, params=None):
		try:
			show = not self.screens[self.current_screen].sidebar_shown
			self.screens[self.current_screen].show_sidebar(show)
			zynsigman.send_queued(zynsigman.S_GUI, zynsigman.SS_GUI_SHOW_SIDEBAR, shown=show)
		except (AttributeError, TypeError):
			pass

	def cuia_zynaptik_cvin_set_volts_octave(self, params):
		try:
			lib_zyncore.zynaptik_cvin_set_volts_octave(float(params[0]))
		except Exception as err:
			logging.debug(err)

	def cuia_zynaptik_cvin_set_note0(self, params):
		try:
			lib_zyncore.zynaptik_cvin_set_note0(int(params[0]))
		except Exception as err:
			logging.debug(err)

	def cuia_zynaptik_cvout_set_volts_octave(self, params):
		try:
			lib_zyncore.zynaptik_cvout_set_volts_octave(float(params[0]))
		except Exception as err:
			logging.debug(err)

	def cuia_zynaptik_cvout_set_note0(self, params):
		try:
			lib_zyncore.zynaptik_cvout_set_note0(int(params[0]))
		except Exception as err:
			logging.debug(err)

	def cuia_refresh_screen(self, params=None):
		if params is None or self.current_screen in params:
			self.screen_lock.acquire()
			self.screens[self.current_screen].build_view()
			self.screens[self.current_screen].show()
			self.screen_lock.release()

	# -------------------------------------------------------------------
	# Zynswitch Event Management
	# -------------------------------------------------------------------

	def custom_switch_ui_action(self, i, t):
		action_config = zynthian_gui_config.custom_switch_ui_actions[i]
		if not action_config:
			return

		if t == "S" and self.check_current_screen_switch(action_config):
			cuia = action_config['B']
			if cuia:
				self.callable_ui_action_params(cuia)
				return

		if self.alt_mode:
			at = "A" + t
			if at in action_config:
				cuia = action_config[at]
				if cuia:
					self.callable_ui_action_params(cuia)
					return

		if t in action_config:
			cuia = action_config[t]
			if cuia:
				self.callable_ui_action_params(cuia)
				return True

	def is_current_screen_menu(self):
		if self.current_screen in ("main_menu", "engine", "midi_cc", "midi_chan", "midi_key_range", "audio_in",
								"audio_out", "midi_prog") or self.current_screen.endswith("_options"):
			return True
		if len(self.screen_history) > 1:
			if self.current_screen == "midi_config" and self.screen_history[-2] != "admin":
				return True
			if self.current_screen in ("option", "confirm", "keyboard"):
				parent_views = ("arranger", "zynpad", "pattern_editor", "preset", "bank", "main_menu", "chain_options", "processor_options")
				if self.screen_history[-1] in parent_views or self.screen_history[-2] in parent_views:
					return True
				elif self.screen_history[-2] == "midi_config" and len(self.screen_history) > 2 and self.screen_history[-3] != "admin":
					return True
		return False

	def is_current_screen_admin(self):
		if self.current_screen in ("admin", "info", "wifi", "bluetooth", "brightness_config", "touchscreen_calibration", "cv_config"):
			return True
		if len(self.screen_history) > 1:
			if self.current_screen == "midi_config" and self.screen_history[-2] == "admin":
				return True
			if self.current_screen in ("option", "confirm", "keyboard"):
				if self.screen_history[-1] == "admin" or self.screen_history[-2] == "admin":
					return True
				elif self.screen_history[-2] == "midi_config" and len(self.screen_history) > 2 and self.screen_history[-3] == "admin":
					return True
		return False

	def check_current_screen_switch(self, action_config):
		# BIG ÑAPA!!
		if action_config['B'] and action_config['B'].lower() == 'bank_preset' and self.current_screen in ("bank", "preset", "audio_player"):
			return True
		#if self.is_current_screen_menu():
		if self.current_screen == "main_menu":
			screen_name = "menu"
		else:
			screen_name = self.current_screen
		if action_config['S'] and action_config['S'].lower().endswith(screen_name):
			return True
		return False

	# -------------------------------------------------------------------
	# Switches
	# -------------------------------------------------------------------

	# Init Standard Zynswitches
	def zynswitches_init(self):
		logging.info(f"INIT {zynthian_gui_config.num_zynswitches} ZYNSWITCHES ...")
		self.dtsw = [datetime.now()] * zynthian_gui_config.num_zynswitches

	# Initialize custom switches, analog I/O, TOF sensors, etc.
	def zynswitches_midi_setup(self, current_chain_chan=None):
		logging.info("CUSTOM I/O SETUP...")

		# Configure Custom Switches
		for i, event in enumerate(zynthian_gui_config.custom_switch_midi_events):
			if event is not None:
				swi = 4 + i
				if event['chan'] is not None:
					midi_chan = event['chan']
				else:
					midi_chan = current_chain_chan

				if midi_chan is not None:
					lib_zyncore.setup_zynswitch_midi(swi, event['type'], midi_chan, event['num'], event['val'])
					logging.info(f"MIDI ZYNSWITCH {swi}: {event['type']} CH#{midi_chan}, {event['num']}, {event['val']}")
				else:
					lib_zyncore.setup_zynswitch_midi(swi, 0, 0, 0, 0)
					logging.info(f"MIDI ZYNSWITCH {swi}: DISABLED!")

		# Configure Zynaptik Analog Inputs (CV-IN)
		for i, event in enumerate(zynthian_gui_config.zynaptik_ad_midi_events):
			if event is not None:
				if event['chan'] is not None:
					midi_chan = event['chan']
				else:
					midi_chan = current_chain_chan

				if midi_chan is not None:
					lib_zyncore.setup_zynaptik_cvin(i, event['type'], midi_chan, event['num'])
					logging.info(f"ZYNAPTIK CV-IN {i}: {event['type']} CH#{midi_chan}, {event['num']}")
				else:
					lib_zyncore.disable_zynaptik_cvin(i)
					logging.info(f"ZYNAPTIK CV-IN {i}: DISABLED!")

		# Configure Zynaptik Analog Outputs (CV-OUT)
		for i, event in enumerate(zynthian_gui_config.zynaptik_da_midi_events):
			if event is not None:
				if event['chan'] is not None:
					midi_chan = event['chan']
				else:
					midi_chan = current_chain_chan

				if midi_chan is not None:
					lib_zyncore.setup_zynaptik_cvout(i, event['type'], midi_chan, event['num'])
					logging.info(f"ZYNAPTIK CV-OUT {i}: {event['type']} CH#{midi_chan}, {event['num']}")
				else:
					lib_zyncore.disable_zynaptik_cvout(i)
					logging.info(f"ZYNAPTIK CV-OUT {i}: DISABLED!")

		# Configure Zyntof Inputs (Distance Sensor)
		for i, event in enumerate(zynthian_gui_config.zyntof_midi_events):
			if event is not None:
				if event['chan'] is not None:
					midi_chan = event['chan']
				else:
					midi_chan = current_chain_chan

				if midi_chan is not None:
					lib_zyncore.setup_zyntof(i, event['type'], midi_chan, event['num'])
					logging.info(f"ZYNTOF {i}: {event['type']} CH#{midi_chan}, {event['num']}")
				else:
					lib_zyncore.disable_zyntof(i)
					logging.info(f"ZYNTOF {i}: DISABLED!")

	def get_zynswitch_pr_state(self, i):
		if zynthian_gui_config.num_zynpots == 0:
			return 0
		try:
			zpi = zynthian_gui_config.zynpot2switch.index(i)
			return self.zynpot_pr_state[zpi]
		except:
			return 0

	def zynswitches(self):
		"""Process physical switch triggers"""

		i = 0
		while i <= zynthian_gui_config.last_zynswitch_index:
			if i < 4 or zynthian_gui_config.custom_switch_ui_actions[i - 4]:
				# Increase the long push limit when push-rotating
				if self.get_zynswitch_pr_state(i) > 1:
					zs_long_us = 1000 * 20000
				else:
					zs_long_us = zynthian_gui_config.zynswitch_long_us
				# dtus is 0 if switched pressed, dur of last press or -1 if already processed
				dtus = lib_zyncore.get_zynswitch(i, zs_long_us)
				if dtus >= 0:
					self.cuia_queue.put_nowait(("zynswitch", (i, self.zynswitch_timing(dtus))))
			i += 1

	def zynswitch_timing(self, dtus):
		"""Get action based on switch held time
		
		dtus : Duration switch has been pressed
		Return : Letter indicating the action to take
		# TODO: Does not support Release which means that press and hold expires when Long press is reached
		"""
		if dtus == 0:
			return "P"
		elif dtus > zynthian_gui_config.zynswitch_long_us:
			return "L"
		elif dtus > zynthian_gui_config.zynswitch_bold_us:
			return "B"
		elif dtus > 0:
			return "S"

	def zynswitch_push(self, i):
		self.state_manager.set_event_flag()

		if self.capture_log_fname:
			self.write_capture_log("ZYNSWITCH:P,{}".format(i))

		if callable(getattr(self.screens[self.current_screen], "switch", None)):
			if self.screens[self.current_screen].switch(i, 'P'):
				return True

		# Standard 4 ZynSwitches
		if 0 <= i <= 3:
			pass
		# Custom ZynSwitches
		elif i >= 4:
			#logging.debug('Push Switch ' + str(i))
			return self.custom_switch_ui_action(i - 4, "P")

	def zynswitch_long(self, i):
		logging.debug('Looooooooong Switch '+str(i))

		if self.capture_log_fname:
			self.write_capture_log("ZYNSWITCH:L,{}".format(i))

		# Standard 4 ZynSwitches
		if i == 0:
			self.cuia_screen_admin()
			return True

		elif i == 1:
			self.cuia_all_sounds_off()
			return True

		elif i == 2:
			self.cuia_screen_snapshot()
			return True

		elif i == 3:
			self.cuia_power_off()
			return True

		# Custom ZynSwitches
		elif i >= 4:
			return self.custom_switch_ui_action(i-4, "L")

	def zynswitch_bold(self, i):
		logging.debug('Bold Switch '+str(i))

		if self.capture_log_fname:
			self.write_capture_log("ZYNSWITCH:B,{}".format(i))

		if callable(getattr(self.screens[self.current_screen], "switch", None)):
			if self.screens[self.current_screen].switch(i, 'B'):
				return True

		# Default actions for the 4 standard ZynSwitches
		if i == 0:
			self.show_screen('main_menu')
			return True

		elif i == 1:
			try:
				self.screens[self.current_screen].disable_param_editor()
			except:
				pass
			self.show_screen_reset('audio_mixer')
			return True

		elif i == 2:
			self.cuia_screen_zs3()
			#self.cuia_screen_snapshot()
			return True

		elif i == 3:
			self.screens[self.current_screen].switch_select('B')
			return True

		# Custom ZynSwitches
		elif i >= 4:
			return self.custom_switch_ui_action(i - 4, "B")

	def zynswitch_short(self, i):
		logging.debug('Short Switch ' + str(i))

		if self.capture_log_fname:
			self.write_capture_log("ZYNSWITCH:S,{}".format(i))

		if callable(getattr(self.screens[self.current_screen], "switch", None)):
			if self.screens[self.current_screen].switch(i, 'S'):
				return True

		# Default actions for the standard 4 ZynSwitches
		if i == 0:
			#self.cuia_menu()
			return True

		elif i == 1:
			self.back_screen()
			return True

		elif i == 2:
			self.cuia_toggle_midi_learn()
			return True

		elif i == 3:
			self.screens[self.current_screen].switch_select('S')
			return True

		# Custom ZynSwitches
		elif i >= 4:
			return self.custom_switch_ui_action(i - 4, "S")

	def midi_unlearn_options_cb(self, option, param):
		if param:
			self.screens['control'].midi_unlearn(param)
		else:
			self.show_confirm("Do you want to clean MIDI-learn for ALL controls in {} on MIDI channel {}?".format(self.get_current_processor().engine.name, self.get_current_processor().midi_chan + 1), self.screens['control'].midi_unlearn)

	# ------------------------------------------------------------------
	# Defered Switch Events
	# ------------------------------------------------------------------

	def zynswitch_defered(self, t, i):
		self.cuia_queue.put_nowait(("zynswitch", (i, t)))

	# ------------------------------------------------------------------
	# Read Physical Zynswitches
	# ------------------------------------------------------------------

	def zynswitch_read(self):
		# TODO: Block control when busy but avoid ui lock-up
		#if self.state_manager.is_busy():
		#	return

		# Read Zynswitches
		try:
			self.zynswitches()
		except Exception as err:
			#logging.exception(err)
			logging.exception(traceback.format_exc())

	# ------------------------------------------------------------------
	# Signal processing
	# ------------------------------------------------------------------

	def register_signals(self):
		zynsigman.register(zynsigman.S_MIDI, zynsigman.SS_MIDI_CC, self.cb_midi_cc)
		zynsigman.register(zynsigman.S_MIDI, zynsigman.SS_MIDI_PC, self.cb_midi_pc)
		zynsigman.register(zynsigman.S_MIDI, zynsigman.SS_MIDI_NOTE_ON, self.cb_midi_note_on)
		zynsigman.register(zynsigman.S_MIDI, zynsigman.SS_MIDI_NOTE_OFF, self.cb_midi_note_off)

	def unregister_signals(self):
		zynsigman.unregister(zynsigman.S_MIDI, zynsigman.SS_MIDI_CC, self.cb_midi_cc)
		zynsigman.unregister(zynsigman.S_MIDI, zynsigman.SS_MIDI_PC, self.cb_midi_pc)
		zynsigman.unregister(zynsigman.S_MIDI, zynsigman.SS_MIDI_NOTE_ON, self.cb_midi_note_on)
		zynsigman.unregister(zynsigman.S_MIDI, zynsigman.SS_MIDI_NOTE_OFF, self.cb_midi_note_off)

	def cb_midi_cc(self, izmip, chan, num, val):
		"""Handle MIDI_CC signal

		izmip : MIDI input device index
		chan : MIDI channel
		num : CC number
		val : CC value
		"""

		if self.state_manager.midi_learn_zctrl and num < 120:
			# Handle MIDI learn for assignable CC
			self.screens['control'].midi_learn_bind(izmip, chan, num)
			self.show_current_screen()

	def cb_midi_pc(self, izmip, chan, num):
		"""Handle MIDI_PC signal

		izmip : MIDI input device index
		chan : MIDI channel
		num : CC number
		"""

		# Refresh control screen after loading ZS3 => Buffff!
		if self.current_screen == 'control':
			self.chain_control()


	def cb_midi_note_on(self, izmip, chan, note, vel):
		"""Handle MIDI_NOTE_ON signal

		izmip : MIDI input device index
		chan : MIDI channel
		note : Note number
		vel : Velocity value
		"""

		# Handle external devices only
		if izmip < self.state_manager.get_max_num_midi_devs():
			# Pattern recording
			if self.current_screen == 'pattern_editor' and self.state_manager.zynseq.libseq.isMidiRecord():
				self.screens['pattern_editor'].midi_note_on(note)
			# Preload preset (note-on)
			elif self.current_screen == 'preset' and zynthian_gui_config.preset_preload_noteon and \
				(zynautoconnect.get_midi_in_dev_mode(izmip) or chan == self.get_current_processor().get_midi_chan()):
				self.screens['preset'].preselect_action()
			# Note Range Learn
			elif self.current_screen == 'midi_key_range' and self.state_manager.midi_learn_state:
				self.screens['midi_key_range'].learn_note_range(note)
			# Channel activity
			self.screens['midi_chan'].midi_chan_activity(chan)

	def cb_midi_note_off(self, izmip, chan, note, vel):
		"""Handle MIDI_NOTE_OFF signal

		izmip : MIDI input device index
		chan : MIDI channel
		note : Note number
		vel : Velocity value
		"""

		# Handle external devices only
		if izmip < self.state_manager.get_max_num_midi_devs():
			# Pattern recording
			if self.current_screen == 'pattern_editor' and self.state_manager.zynseq.libseq.isMidiRecord():
				self.screens['pattern_editor'].midi_note_off(note)

	# ------------------------------------------------------------------
	# Zynpot Thread
	# ------------------------------------------------------------------

	def start_zynpot_thread(self):
		self.zynpot_thread = Thread(target=self.zynpot_thread_task, args=())
		self.zynpot_thread.name = "zynpot"
		self.zynpot_thread.daemon = True  # thread dies with the program
		self.zynpot_thread.start()

	def zynpot_thread_task(self):
		while not self.exit_flag:
			self.zynpot_event.wait()
			self.zynpot_event.clear()
			for i in range(0, zynthian_gui_config.num_zynpots):
				if self.zynpot_dval[i] != 0:
					try:
						self.zynpot_lock.acquire()
						dval = self.zynpot_dval[i]
						self.zynpot_dval[i] = 0
						self.zynpot_lock.release()
						self.screens[self.current_screen].zynpot_cb(i, dval)
						self.state_manager.set_event_flag()
						if self.capture_log_fname:
							self.write_capture_log("ZYNPOT:{},{}".format(i, dval))
					except Exception as err:
						pass  # Some screens don't use controllers
						logging.exception(err)

	# ------------------------------------------------------------------
	# Control Thread
	# ------------------------------------------------------------------

	def start_control_thread(self):
		self.control_thread = Thread(target=self.control_thread_task, args=())
		self.control_thread.name = "Control"
		self.control_thread.daemon = True  # thread dies with the program
		self.control_thread.start()

	def control_thread_task(self):
		j = 0
		while not self.exit_flag:
			# Read zynswitches & OSC events
			self.zynswitch_read()
			self.osc_receive()

			# Every 4 cycles...
			if j > 4:
				j = 0

				# Refresh GUI Controllers
				try:
					self.screens[self.current_screen].plot_zctrls()
				except AttributeError:
					pass
				except Exception as e:
					logging.error(e)

				# Power Save Check
				self.state_manager.power_save_check()
			else:
				j += 1

			# Wait a little bit...
			sleep(0.01)

		# End Thread task
		self.osc_end()


	def cb_touch(self, event):
		#logging.debug("CB EVENT TOUCH!!!")
		if self.state_manager.power_save_mode:
			self.state_manager.set_event_flag()
			self.ignore_next_touch_release = True
			return "break"
		self.state_manager.set_event_flag()

	def cb_touch_release(self, event):
		#logging.debug("CB EVENT TOUCH RELEASE!!!")
		self.state_manager.set_event_flag()
		if self.ignore_next_touch_release:
			#logging.debug("IGNORING EVENT TOUCH RELEASE!!!")
			self.ignore_next_touch_release = False
			return "break"

	# ------------------------------------------------------------------
	# "Busy" Animated Icon Thread
	# ------------------------------------------------------------------

	def start_busy_thread(self):
		self.busy_thread = Thread(target=self.busy_thread_task, args=())
		self.busy_thread.name = "Busy"
		self.busy_thread.daemon = True  # thread dies with the program
		self.busy_thread.start()
		#logging.debug(f"START BUSY {self.busy_thread}")

	def busy_thread_task(self):
		busy_timeout = 0
		busy_warn_time = 300
		while not self.exit_flag:
			if self.state_manager.is_busy():
				busy_timeout += 1
				busy_message = self.state_manager.get_busy_message()
				busy_details = self.state_manager.get_busy_details()
				# Show loading screen if busy and busy message
				if self.current_screen != "loading":
					if busy_message:
						self.show_loading(busy_message, busy_details)
				else:
					busy_error = self.state_manager.get_busy_error()
					if busy_error:
						self.screens['loading'].set_error(busy_error)
					else:
						busy_warning = self.state_manager.get_busy_warning()
						if busy_warning:
							self.screens['loading'].set_warning(busy_warning)
						else:
							busy_success = self.state_manager.get_busy_success()
							if busy_success:
								self.screens['loading'].set_success(busy_success)
							elif busy_message:
								self.screens['loading'].set_title(busy_message)
					if busy_details:
						self.screens['loading'].set_details(busy_details)
			else:
				busy_timeout = 0
				self.screen_lock.acquire()
				if self.current_screen == "loading":
					self.screen_lock.release()
					self.close_screen("loading")
				else:
					self.screen_lock.release()

			try:
				if self.current_screen:
					self.screens[self.current_screen].refresh_loading()
			except Exception as err:
				logging.error(f"refresh_loading() on screen '{self.current_screen}' => {err}")

			if busy_timeout == busy_warn_time:
				logging.warning(f"Clients have been busy for longer than {int(busy_warn_time / 10)}s: {self.state_manager.busy}")

			sleep(0.1)

	# ------------------------------------------------------------------
	# Status Refresh Thread
	# ------------------------------------------------------------------

	def start_status_thread(self):
		self.status_thread = Thread(target=self.status_thread_task, args=())
		self.status_thread.name = "Status"
		self.status_thread.daemon = True  # thread dies with the program
		self.status_thread.start()

	def status_thread_task(self):
		while not self.exit_flag:
			# When in power save mode:
			# + Make LED refresh faster so the fading effect looks smooth
			# + Don't need to refresh status info because it's not shown
			if self.state_manager.power_save_mode:
				if self.wsleds:
					self.wsleds.update()
				sleep(0.05)
			else:
				self.refresh_status()
				if self.wsleds:
					self.wsleds.update()
				sleep(0.2)

	def refresh_status(self):
		# Refresh on-screen status
		try:
			self.screens[self.current_screen].refresh_status()
		except AttributeError:
			pass
		except Exception as e:
			logging.exception(traceback.format_exc())

	# ------------------------------------------------------------------
	# CUIA Thread
	# ------------------------------------------------------------------

	def start_cuia_thread(self):
		self.cuia_thread = Thread(target=self.cuia_thread_task, args=())
		self.cuia_thread.name = "CUIA"
		self.cuia_thread.daemon = True  # thread dies with the program
		self.cuia_thread.start()

	def cuia_thread_task(self):
		"""Thread task to handle CUIA events
		
		Events are passed via cuia_queue and may be a space separated list:'cuia, param, param...' or list: [cuia, [params]]
		"""

		zynswitch_cuia_ts = [None] * zynthian_gui_config.num_zynswitches
		zynswitch_repeat = {}
		zynpot_repeat = {}
		repeat_delay = 3  # Quantity of repeat intervals to delay before triggering auto repeat
		repeat_interval = 0.15  # Auto repeat interval in seconds

		while not self.exit_flag:
			cuia = "unknown"
			try:
				# Check for long press before release
				long_ts = monotonic() - zynthian_gui_config.zynswitch_long_seconds
				for i, ts in enumerate(zynswitch_cuia_ts):
					if ts is not None and ts < long_ts:
						zynswitch_cuia_ts[i] = None
						self.zynswitch_long(i)
				event = self.cuia_queue.get(True, repeat_interval)
				params = None
				if isinstance(event, str):
					if event == "__EXIT__":
						break
					# space seperated cuia param,param...
					parts = event.split(" ", 2)
					cuia = parts[0].lower()
					if len(parts) > 1:
						params = parts[1].split(",")
				else:
					# list [cuia, [params]]
					cuia = event[0].lower()
					if len(event) > 1:
						params = event[1]

				if cuia == "zynswitch":
					# zynswitch has parameters: [switch, action] where action is P(ressed), R(eleased), S(hort), B(old), L(ong), X or Y
					i = int(params[0])
					t = params[1]
					if t == 'R':
						if zynswitch_cuia_ts[i] is None:
							if i in zynswitch_repeat:
								del zynswitch_repeat[i]
							continue
						else:
							dtus = int(1000000 * (monotonic() - zynswitch_cuia_ts[i]))
							zynswitch_cuia_ts[i] = None
							t = self.zynswitch_timing(dtus)
					if t == 'P':
						pr = 0
						if zynthian_gui_config.num_zynpots > 0:
							try:
								zpi = zynthian_gui_config.zynpot2switch.index(i)
								self.zynpot_pr_state[zpi] = 1
								pr = 1
							except:
								pass
						if not pr:
							if self.zynswitch_push(i):
								zynswitch_repeat[i] = repeat_delay
							else:
								zynswitch_cuia_ts[i] = monotonic()
					else:
						if zynthian_gui_config.num_zynpots > 0:
							try:
								zpi = zynthian_gui_config.zynpot2switch.index(i)
								if self.zynpot_pr_state[zpi] > 1:
									t = 'PR'
								self.zynpot_pr_state[zpi] = 0
							except:
								pass
						if t == 'S':
							zynswitch_cuia_ts[i] = None
							self.zynswitch_short(i)
						elif t == 'B':
							zynswitch_cuia_ts[i] = None
							self.zynswitch_bold(i)
						elif t == 'L':
							zynswitch_cuia_ts[i] = None
							self.zynswitch_long(i)
						elif t == 'PR':
							zynswitch_cuia_ts[i] = None
						else:
							zynswitch_cuia_ts[i] = None
							logging.warning("Unknown Action Type: {}".format(t))
						if i in zynswitch_repeat:
							del zynswitch_repeat[i]

				elif cuia == "zynpot":
					# zynpot has parameters: [pot, delta, 'P'|'R']. 'P'&'R' are only used for keybinding to zynpot
					if len(params) > 2:
						i = int(params[0])
						if params[2] == 'R' and i in zynpot_repeat:
							del zynpot_repeat[i]
						elif params[2] == 'P':
							self.cuia_zynpot(params[:2])
							zynpot_repeat[i] = [repeat_delay, params]
					else:
						self.cuia_zynpot(params)

				else:
					self.callable_ui_action(cuia, params)

				self.state_manager.set_event_flag()

			except Empty:
				for i in zynswitch_repeat:
					if zynswitch_repeat[i]:
						zynswitch_repeat[i] -= 1
					else:
						self.zynswitch_push(i)
				for i in zynpot_repeat:
					if zynpot_repeat[i][0]:
						zynpot_repeat[i][0] -= 1
					else:
						self.cuia_zynpot(zynpot_repeat[i][1])

			except Exception as e:
				logging.error(f"CUIA '{cuia}' failed with params: {params}\n{traceback.format_exc()}")
				self.state_manager.set_busy_error(f"ERROR CUIA {cuia}: {params}", e)
				sleep(3)
				self.state_manager.clear_busy()

	# ------------------------------------------------------------------
	# Thread ending on Exit
	# ------------------------------------------------------------------

	def exit(self, code=0):
		# Log exit message
		logging.info("STOPPING ZYNTHIAN-UI...")

		self.exit_code = code
		self.exit_flag = True
		self.exit_wait_count = 0

		# End signal manager queue processing
		zynsigman.stop()

		# Signal zynpot thread so it can unlock and finish normally
		self.zynpot_event.set()

		# Light-off LEDs
		if self.wsleds:
			self.wsleds.end()

		# Stop Multitouch driver
		self.multitouch.stop()

		# Stop State manager
		self.state_manager.stop()

		# Signal cuia thread so it can unlock and finish normally
		self.cuia_queue.put_nowait("__EXIT__")

		# Ends UI
		self.stop()

	def stop(self):
		# Get threads still running
		running_thread_names = []
		for t in [self.control_thread, self.status_thread, self.busy_thread, self.cuia_thread, self.state_manager.slow_thread, self.state_manager.fast_thread, self.multitouch.thread, self.zynpot_thread]:
			if t and t.is_alive():
				running_thread_names.append(t.name)
		if zynautoconnect.is_running():
			running_thread_names.append("Autoconnect")

		# Clean End
		if not running_thread_names:
			self.exit_wait_count = -1
			logging.info(f"All threads finished normally")
			zynthian_gui_config.top.quit()
		# End with running threads
		elif self.exit_wait_count > 10:
			for i in running_thread_names:
				logging.error(f"{i} thread failed to terminate")
			zynthian_gui_config.top.quit()
		# Still waiting threads to end ...
		else:
			self.exit_wait_count += 1
			zynthian_gui_config.top.after(160, self.stop)

	# ------------------------------------------------------------------
	# Polling
	# ------------------------------------------------------------------

	def start_polling(self):
		self.osc_timeout()

	def after(self, msec, func):
		zynthian_gui_config.top.after(msec, func)

	def osc_timeout(self):
		if not self.exit_flag:
			self.watchdog_last_check = monotonic()
			for client in list(self.osc_clients):
				if self.osc_clients[client] < self.watchdog_last_check - self.osc_heartbeat_timeout:
					self.osc_clients.pop(client)
					try:
						self.state_manager.zynmixer.remove_osc_client(client)
					except:
						pass

			if not self.osc_clients and self.current_screen != "audio_mixer":
				self.state_manager.zynmixer.enable_dpm(0, self.state_manager.zynmixer.MAX_NUM_CHANNELS - 2, False)

			# Poll
			zynthian_gui_config.top.after(self.osc_heartbeat_timeout * 1000, self.osc_timeout)

	# ------------------------------------------------------------------
	# Zynthian Config Info
	# ------------------------------------------------------------------

	# This should be removed!!
	def get_zynthian_config(self, varname):
		return eval("zynthian_gui_config.{}".format(varname))
>>>>>>> 990f8357

# ------------------------------------------------------------------------------<|MERGE_RESOLUTION|>--- conflicted
+++ resolved
@@ -102,7 +102,6 @@
 
 
 class zynthian_gui:
-<<<<<<< HEAD
     # Subsignals are defined inside each module. Here we define GUI subsignals:
     SS_SHOW_SCREEN = 0
 
@@ -162,6 +161,8 @@
         self.capture_log_fname = None
         self.capture_ffmpeg_proc = None
 
+        self.main_screen_column = 1 if zynthian_gui_config.touch_keypad_side_left else 0
+
         # Init LEDs
         self.wsleds = None
         self.init_wsleds()
@@ -241,7 +242,11 @@
     # ---------------------------------------------------------------------------
 
     def init_wsleds(self):
-        if zynthian_gui_config.check_wiring_layout("Z2"):
+        if zynthian_gui_config.touch_keypad:
+            from zyngui.zynthian_wsleds_v5touch import zynthian_wsleds_v5touch
+            self.wsleds = zynthian_wsleds_v5touch(self)
+            self.wsleds.start()
+        elif zynthian_gui_config.check_wiring_layout("Z2"):
             from zyngui.zynthian_wsleds_z2 import zynthian_wsleds_z2
             self.wsleds = zynthian_wsleds_z2(self)
             self.wsleds.start()
@@ -475,6 +480,7 @@
         self.screens['tempo'] = zynthian_gui_tempo()
         self.screens['admin'] = zynthian_gui_admin()
         self.screens['audio_mixer'] = zynthian_gui_mixer()
+        self.screens['touchkeypad_labels'] = zynthian_gui_touchkeypad_labels()
 
         # Create the right main menu screen
         if zynthian_gui_config.check_wiring_layout(["Z2", "V5"]):
@@ -2615,2437 +2621,5 @@
     # This should be removed!!
     def get_zynthian_config(self, varname):
         return eval("zynthian_gui_config.{}".format(varname))
-=======
-	# Subsignals are defined inside each module. Here we define GUI subsignals:
-	SS_SHOW_SCREEN = 0
-
-	# Screen Modes
-	SCREEN_HMODE_NONE = 0
-	SCREEN_HMODE_ADD = 1
-	SCREEN_HMODE_REPLACE = 2
-	SCREEN_HMODE_RESET = 3
-
-	def __init__(self):
-		self.capture_dir_sdc = os.environ.get('ZYNTHIAN_MY_DATA_DIR', "/zynthian/zynthian-my-data") + "/capture"
-		self.ex_data_dir = os.environ.get('ZYNTHIAN_EX_DATA_DIR', "/media/root")
-
-		self.test_mode = False
-		self.alt_mode = False
-		self.ignore_next_touch_release = False
-
-		self.screens = {}
-		self.screen_history = []
-		self.current_screen = None
-		self.screen_timer_id = None
-		
-		self.current_processor = None
-
-		self.screen_lock = Lock()  # Lock object to avoid concurrence problems when showing/closing screens
-
-		self.state_manager = zynthian_state_manager.zynthian_state_manager()
-		self.chain_manager = self.state_manager.chain_manager
-
-		self.debug_thread = None
-		self.busy_thread = None
-		self.control_thread = None
-		self.status_thread = None
-		self.cuia_thread = None
-		self.cuia_queue = self.state_manager.cuia_queue
-		self.zynread_wait_flag = False
-		self.zynpot_thread = None
-		self.zynpot_event = Event()
-		self.zynpot_lock = Lock()
-		self.zynpot_dval = zynthian_gui_config.num_zynpots * [0]
-		self.zynpot_pr_state = zynthian_gui_config.num_zynpots * [0]
-		self.dtsw = []
-
-		self.exit_code = 0
-		self.exit_flag = False
-		self.exit_wait_count = 0
-
-		self.status_counter = 0
-
-		self.modify_chain_status = {"midi_thru": False, "audio_thru": False, "parallel": False}
-
-		self.capture_log_ts0 = None
-		self.capture_log_fname = None
-		self.capture_ffmpeg_proc = None
-
-		self.main_screen_column = 1 if zynthian_gui_config.touch_keypad_side_left else 0
-
-		# Init LEDs
-		self.wsleds = None
-		self.init_wsleds()
-
-		# Init multitouch driver
-		if os.environ.get('DISPLAY_ROTATION', 'None') == 'Inverted' or zynthian_gui_config.check_wiring_layout(["Z2", "V5"]):
-			self.multitouch = MultiTouch(invert_x_axis=True, invert_y_axis=True)
-		else:
-			self.multitouch = MultiTouch()
-
-		# Load keyboard binding map
-		zynthian_gui_keybinding.load()
-
-		# OSC config values
-		self.osc_proto = liblo.UDP
-		self.osc_server_port = zynconf.ServerPort["cuia_osc"]
-
-		# Dictionary of {OSC clients, last heartbeat} registered for mixer feedback
-		self.osc_clients = {}
-		self.osc_heartbeat_timeout = 120  # Heartbeat timeout period
-
-	# ---------------------------------------------------------------------------
-	# Capture Log
-	# ---------------------------------------------------------------------------
-
-	def start_capture_log(self, title="ui_sesion"):
-		now = datetime.now()
-		self.capture_log_ts0 = now
-		self.capture_log_fname = "{}-{}".format(title, now.strftime("%Y%m%d%H%M%S"))
-		self.start_capture_ffmpeg()
-		if self.wsleds:
-			self.wsleds.reset_last_state()
-		self.write_capture_log("LAYOUT: {}".format(zynthian_gui_config.wiring_layout))
-		self.write_capture_log("TITLE: {}".format(self.capture_log_fname))
-		zynautoconnect.audio_connect_ffmpeg(timeout=2.0)
-
-	def start_capture_ffmpeg(self):
-		fbdev = os.environ.get("FRAMEBUFFER", "/dev/fb0")
-		fpath = "{}/{}.mp4".format(self.capture_dir_sdc, self.capture_log_fname)
-		self.capture_ffmpeg_proc = ffmpeg.output(
-			ffmpeg.input(":0", r=20, f="x11grab"),
-			# ffmpeg.input(fbdev, r=20, f="fbdev"),
-			# ffmpeg.input("sine=frequency=500", f="lavfi"),
-			ffmpeg.input("ffmpeg", f="jack"),
-			# fpath, vcodec="h264_v4l2m2m", acodec="aac") \
-			fpath, vcodec="libx264", pix_fmt="yuv420p", acodec="aac", preset="ultrafast", tune="zerolatency", movflags="faststart") \
-			.global_args('-nostdin', '-hide_banner', '-nostats') \
-			.run_async(quiet=True, overwrite_output=True)
-
-	def stop_capture_ffmpeg(self):
-		if self.capture_ffmpeg_proc:
-			self.capture_ffmpeg_proc.terminate()
-		self.capture_ffmpeg_proc = None
-
-	def stop_capture_log(self):
-		self.stop_capture_ffmpeg()
-		self.capture_log_fname = None
-		self.capture_log_ts0 = None
-
-	def write_capture_log(self, message):
-		if self.capture_log_fname:
-			try:
-				rts = str(datetime.now() - self.capture_log_ts0)
-				fh = open("{}/{}.log".format(self.capture_dir_sdc, self.capture_log_fname), 'a')
-				fh.write("{} {}\n".format(rts, message))
-				fh.close()
-			except Exception as e:
-				logging.error("Can't write to capture log: {}".format(e))
-
-	# ---------------------------------------------------------------------------
-	# WSLeds Init
-	# ---------------------------------------------------------------------------
-
-	def init_wsleds(self):
-		if zynthian_gui_config.touch_keypad:
-			from zyngui.zynthian_wsleds_v5touch import zynthian_wsleds_v5touch
-			self.wsleds = zynthian_wsleds_v5touch(self)
-			self.wsleds.start()
-		elif zynthian_gui_config.check_wiring_layout("Z2"):
-			from zyngui.zynthian_wsleds_z2 import zynthian_wsleds_z2
-			self.wsleds = zynthian_wsleds_z2(self)
-			self.wsleds.start()
-		elif zynthian_gui_config.wiring_layout.startswith("V5"):
-			from zyngui.zynthian_wsleds_v5 import zynthian_wsleds_v5
-			self.wsleds = zynthian_wsleds_v5(self)
-			self.wsleds.start()
-
-	# ---------------------------------------------------------------------------
-	# Wiring Layout Init & Config
-	# ---------------------------------------------------------------------------
-
-	# Initialize custom switches, analog I/O, TOF sensors, etc.
-	@staticmethod
-	def wiring_midi_setup(current_chan=None):
-		# Configure Custom Switches MIDI events
-		for i, event in enumerate(zynthian_gui_config.custom_switch_midi_events):
-			if event is not None:
-				swi = 4 + i
-				if event['type'] >= 0xF8:
-					lib_zyncore.setup_zynswitch_midi(swi, event['type'], 0, 0, 0)
-					logging.info("MIDI ZYNSWITCH {}: SYSRT {}".format(swi, event['type']))
-				else:
-					if event['chan'] is not None:
-						midi_chan = event['chan']
-					else:
-						midi_chan = current_chan
-
-					if midi_chan is not None:
-						lib_zyncore.setup_zynswitch_midi(swi, event['type'], midi_chan, event['num'], event['val'])
-						logging.info("MIDI ZYNSWITCH {}: {} CH#{}, {}, {}".format(swi, event['type'], midi_chan, event['num'], event['val']))
-					else:
-						lib_zyncore.setup_zynswitch_midi(swi, 0, 0, 0, 0)
-						logging.info("MIDI ZYNSWITCH {}: DISABLED!".format(swi))
-
-		# Configure Zynaptik Analog Inputs (CV-IN)
-		for i, event in enumerate(zynthian_gui_config.zynaptik_ad_midi_events):
-			if event is not None:
-				if event['chan'] is not None:
-					midi_chan = event['chan']
-				else:
-					midi_chan = current_chan
-
-				if midi_chan is not None:
-					lib_zyncore.zynaptik_setup_cvin(i, event['type'], midi_chan, event['num'])
-					logging.info("ZYNAPTIK CV-IN {}: {} CH#{}, {}".format(i, event['type'], midi_chan, event['num']))
-				else:
-					lib_zyncore.zynaptik_disable_cvin(i)
-					logging.info("ZYNAPTIK CV-IN {}: DISABLED!".format(i))
-
-		# Configure Zynaptik Analog Outputs (CV-OUT)
-		for i, event in enumerate(zynthian_gui_config.zynaptik_da_midi_events):
-			if event is not None:
-				if event['chan'] is not None:
-					midi_chan = event['chan']
-				else:
-					midi_chan = current_chan
-
-				if midi_chan is not None:
-					lib_zyncore.zynaptik_setup_cvout(i, event['type'], midi_chan, event['num'])
-					logging.info("ZYNAPTIK CV-OUT {}: {} CH#{}, {}".format(i, event['type'], midi_chan, event['num']))
-				else:
-					lib_zyncore.zynaptik_disable_cvout(i)
-					logging.info("ZYNAPTIK CV-OUT {}: DISABLED!".format(i))
-
-		# Configure Zyntof Inputs (Distance Sensor)
-		for i, event in enumerate(zynthian_gui_config.zyntof_midi_events):
-			if event is not None:
-				if event['chan'] is not None:
-					midi_chan = event['chan']
-				else:
-					midi_chan = current_chan
-
-				if midi_chan is not None:
-					lib_zyncore.setup_zyntof(i, event['type'], midi_chan, event['num'])
-					logging.info("ZYNTOF {}: {} CH#{}, {}".format(i, event['type'], midi_chan, event['num']))
-				else:
-					lib_zyncore.disable_zyntof(i)
-					logging.info("ZYNTOF {}: DISABLED!".format(i))
-
-	def reload_wiring_layout(self):
-		try:
-			zynconf.load_config()
-			zynthian_gui_config.config_custom_switches()
-			zynthian_gui_config.config_zynaptik()
-			zynthian_gui_config.config_zyntof()
-			self.wiring_midi_setup()
-			self.alt_mode = False
-		except Exception as e:
-			logging.error("ERROR configuring wiring: {}".format(e))
-
-	# ---------------------------------------------------------------------------
-	# OSC Management
-	# ---------------------------------------------------------------------------
-
-	def osc_init(self):
-		try:
-			self.osc_server = liblo.Server(self.osc_server_port, self.osc_proto)
-			self.osc_server_port = self.osc_server.get_port()
-			self.osc_server_url = liblo.Address('localhost', self.osc_server_port, self.osc_proto).get_url()
-			logging.info("ZYNTHIAN-UI OSC server running in port {}".format(self.osc_server_port))
-			self.osc_server.add_method(None, None, self.osc_cb_all)
-		#except liblo.AddressError as err:
-		except Exception as err:
-			logging.error("ZYNTHIAN-UI OSC Server can't be started: {}".format(err))
-
-	def osc_end(self):
-		if self.osc_server:
-			try:
-				self.osc_server.free()
-				logging.info("ZYNTHIAN-UI OSC server stopped")
-			except Exception as err:
-				logging.error("ZYNTHIAN-UI OSC server can't be stopped: {}".format(err))
-		self.osc_server = None
-
-	def osc_receive(self):
-		while self.osc_server and self.osc_server.recv(0):
-			pass
-
-	#@liblo.make_method("RELOAD_MIDI_CONFIG", None)
-	#@liblo.make_method(None, None)
-	def osc_cb_all(self, path, args, types, src):
-		logging.info("OSC MESSAGE '{}' from '{}'".format(path, src.url))
-
-		parts = path.upper().split("/", 2)
-		# TODO: message may have fewer parts than expected
-		if parts[0] == "" and parts[1] == "CUIA":
-			self.state_manager.set_event_flag()
-			# Execute action
-			cuia = parts[2].upper()
-			if self.state_manager.is_busy():
-				logging.debug("BUSY! Ignoring OSC CUIA '{}' => {}".format(cuia, args))
-				return
-			self.cuia_queue.put_nowait((cuia, args))
-			# Run autoconnect if needed
-			zynautoconnect.request_audio_connect()
-			zynautoconnect.request_midi_connect()
-		elif parts[1] in ("MIXER", "DAWOSC"):
-			self.state_manager.set_event_flag()
-			part2 = parts[2]
-			if part2 in ("HEARTBEAT", "SETUP"):
-				if src.hostname not in self.osc_clients:
-					try:
-						if self.state_manager.zynmixer.add_osc_client(src.hostname) < 0:
-							logging.warning("Failed to add OSC client registration {}".format(src.hostname))
-							return
-					except:
-						logging.warning("Error trying to add OSC client registration {}".format(src.hostname))
-						return
-				self.osc_clients[src.hostname] = monotonic()
-				self.state_manager.zynmixer.enable_dpm(0, self.state_manager.zynmixer.MAX_NUM_CHANNELS - 2, True)
-			else:
-				if part2[:6] == "VOLUME":
-					self.state_manager.zynmixer.set_level(int(part2[6:]), float(args[0]))
-				if part2[:5] == "FADER":
-					self.state_manager.zynmixer.set_level(int(part2[5:]), float(args[0]))
-				if part2[:5] == "LEVEL":
-					self.state_manager.zynmixer.set_level(int(part2[5:]), float(args[0]))
-				elif part2[:7] == "BALANCE":
-					self.state_manager.zynmixer.set_balance(int(part2[7:]), float(args[0]))
-				elif part2[:4] == "MUTE":
-					self.state_manager.zynmixer.set_mute(int(part2[4:]), int(args[0]))
-				elif part2[:4] == "SOLO":
-					self.state_manager.zynmixer.set_solo(int(part2[4:]), int(args[0]))
-				elif part2[:4] == "MONO":
-					self.state_manager.zynmixer.set_mono(int(part2[4:]), int(args[0]))
-		else:
-			logging.warning(f"Not supported OSC call '{path}'")
-
-		#for a, t in zip(args, types):
-		#	logging.debug("argument of type '%s': %s" % (t, a))
-
-	# ---------------------------------------------------------------------------
-	# GUI Core Management
-	# ---------------------------------------------------------------------------
-
-	def create_screens(self):
-		# Create Core UI Screens
-		self.screens['info'] = zynthian_gui_info()
-		self.screens['splash'] = zynthian_gui_splash()
-		self.screens['loading'] = zynthian_gui_loading()
-		self.screens['confirm'] = zynthian_gui_confirm()
-		self.screens['keyboard'] = zynthian_gui_keyboard.zynthian_gui_keyboard()
-		self.screens['option'] = zynthian_gui_option()
-		self.screens['details'] = zynthian_gui_details()
-		self.screens['engine'] = zynthian_gui_engine()
-		self.screens['chain_options'] = zynthian_gui_chain_options()
-		self.screens['processor_options'] = zynthian_gui_processor_options()
-		self.screens['snapshot'] = zynthian_gui_snapshot()
-		self.screens['midi_chan'] = zynthian_gui_midi_chan()
-		self.screens['midi_cc'] = zynthian_gui_midi_cc()
-		self.screens['midi_prog'] = zynthian_gui_midi_prog()
-		self.screens['midi_key_range'] = zynthian_gui_midi_key_range()
-		self.screens['audio_out'] = zynthian_gui_audio_out()
-		self.screens['audio_in'] = zynthian_gui_audio_in()
-		self.screens['midi_config'] = zynthian_gui_midi_config()
-		self.screens['bank'] = zynthian_gui_bank()
-		self.screens['preset'] = zynthian_gui_preset()
-		self.screens['control'] = zynthian_gui_control()
-		self.screens['control_xy'] = zynthian_gui_control_xy()
-		self.screens['midi_profile'] = zynthian_gui_midi_profile()
-		self.screens['zs3'] = zynthian_gui_zs3()
-		self.screens['zs3_options'] = zynthian_gui_zs3_options()
-		self.screens['tempo'] = zynthian_gui_tempo()
-		self.screens['admin'] = zynthian_gui_admin()
-		self.screens['audio_mixer'] = zynthian_gui_mixer()
-		self.screens['touchkeypad_labels'] = zynthian_gui_touchkeypad_labels()
-
-		# Create the right main menu screen
-		if zynthian_gui_config.check_wiring_layout(["Z2", "V5"]):
-			self.screens['main_menu'] = zynthian_gui_chain_menu()
-		else:
-			self.screens['main_menu'] = zynthian_gui_main_menu()
-
-		# Create UI Apps Screens
-		self.screens['audio_player'] = self.screens['control']
-		self.screens['midi_recorder'] = zynthian_gui_midi_recorder()
-		self.screens['alsa_mixer'] = self.screens['control']
-		self.screens['zynpad'] = zynthian_gui_zynpad()
-		self.screens['arranger'] = zynthian_gui_arranger()
-		self.screens['pattern_editor'] = zynthian_gui_patterneditor()
-		self.screens['wifi'] = zynthian_gui_wifi()
-		self.screens['bluetooth'] = zynthian_gui_bluetooth()
-		self.screens['brightness_config'] = zynthian_gui_brightness_config()
-		self.screens['touchscreen_calibration'] = zynthian_gui_touchscreen_calibration()
-		self.screens['control_test'] = zynthian_gui_control_test()
-
-		# Create Zynaptik-related screens
-		try:
-			if callable(lib_zyncore.init_zynaptik):
-				self.screens['cv_config'] = zynthian_gui_cv_config()
-		except:
-			pass
-
-		# Initialize switches
-		try:
-			self.zynswitches_init()
-			self.zynswitches_midi_setup()
-			self.wiring_midi_setup()
-		except Exception as e:
-			logging.error(f"ERROR initializing Switches & Wiring MIDI: {e}")
-
-		# Initialize OSC
-		self.osc_init()
-
-		# Run debug thread
-		if zynthian_gui_config.debug_thread:
-			self.start_debug_thread()
-
-		# Initial loading screen. We need "current_screen" from here ...
-		self.show_loading("Starting User Interface")
-
-		# Start processing signals, threads & polling
-		self.register_signals()
-		self.start_busy_thread()
-		self.start_control_thread()
-		self.start_status_thread()
-		self.start_cuia_thread()
-		self.start_zynpot_thread()
-		self.start_polling()
-
-	# --------------------------------------------------------------------------
-	# Debug thread: set a breakpoint and exit when continue
-	# --------------------------------------------------------------------------
-
-	def start_debug_thread(self):
-		self.debug_thread = Thread(target=self.debug_task, args=())
-		self.debug_thread.name = "debug"
-		self.debug_thread.daemon = True  # thread dies with the program
-		self.debug_thread.start()
-
-	def debug_task(self):
-		breakpoint()
-		self.screens['admin'].exit_to_console()
-
-	# --------------------------------------------------------------------------
-	# Start task => Must run as a thread, so we can go into tkinter loop
-	# --------------------------------------------------------------------------
-
-	def run_start_thread(self):
-		self.start_thread = Thread(target=self.start_task, args=())
-		self.start_thread.name = "start"
-		self.start_thread.daemon = True  # thread dies with the program
-		self.start_thread.start()
-
-	def start_task(self):
-		self.state_manager.start_busy("ui startup")
-
-		snapshot_loaded = False
-		if zynthian_gui_config.control_test_enabled:
-			init_screen = "control_test"
-		else:
-			init_screen = "main_menu"
-			# Try to load "last_state" snapshot...
-			if zynthian_gui_config.restore_last_state:
-				snapshot_loaded = self.state_manager.load_last_state_snapshot()
-			# Try to load "default" snapshot...
-			if not snapshot_loaded:
-				snapshot_loaded = self.state_manager.load_default_snapshot()
-
-		if snapshot_loaded:
-			init_screen = "audio_mixer"
-		else:
-			# Init MIDI Subsystem => MIDI Profile
-			self.state_manager.init_midi()
-			self.state_manager.init_midi_services()
-
-		# Run autoconnect if needed
-		zynautoconnect.request_audio_connect()
-		zynautoconnect.request_midi_connect()
-
-		self.state_manager.end_busy("ui startup")
-
-		# Show initial screen
-		self.show_screen(init_screen, zynthian_gui.SCREEN_HMODE_RESET)
-
-	def hide_screens(self, exclude=None):
-		if not exclude:
-			exclude = self.current_screen
-		exclude_obj = self.screens[exclude]
-
-		for screen_obj in self.screens.values():
-			if screen_obj != exclude_obj:
-				screen_obj.hide()
-
-	def reset_screen_history(self):
-		self.screen_history = []
-
-	def show_screen(self, screen=None, hmode=SCREEN_HMODE_ADD):
-		self.screen_lock.acquire()
-		self.cancel_screen_timer()
-		#self.current_processor = None
-		
-		if screen is None:
-			if self.current_screen:
-				screen = self.current_screen
-			else:
-				screen = "audio_mixer"
-
-		elif screen == "alsa_mixer":
-			self.state_manager.alsa_mixer_processor.refresh_controllers()
-			self.current_processor = self.state_manager.alsa_mixer_processor
-
-		elif screen == "audio_player":
-			if self.state_manager.audio_player:
-				self.current_processor = self.state_manager.audio_player
-				#self.state_manager.audio_player.refresh_controllers()
-			else:
-				logging.error("Audio Player not created!")
-				self.screen_lock.release()
-				return
-		else:
-			self.current_processor = self.get_current_processor()
-
-		if screen not in ("bank", "preset", "option"):
-			self.chain_manager.restore_presets()
-
-		if not self.screens[screen].build_view():
-			self.screen_lock.release()
-			#self.show_screen_reset("audio_mixer")
-			self.close_screen()
-			return
-
-		if hmode == zynthian_gui.SCREEN_HMODE_ADD:
-			if len(self.screen_history) == 0 or self.screen_history[-1] != screen:
-				self.prune_screen_history(screen)
-				self.screen_history.append(screen)
-		elif hmode == zynthian_gui.SCREEN_HMODE_REPLACE:
-			self.screen_history.pop()
-			self.prune_screen_history(screen)
-			self.screen_history.append(screen)
-		elif hmode == zynthian_gui.SCREEN_HMODE_RESET:
-			self.screen_history = [screen]
-
-		if self.current_screen != screen:
-			#logging.debug(f"SHOW_SCREEN {screen}")
-			self.screens[screen].show()
-			self.current_screen = screen
-			self.hide_screens(exclude=screen)
-			zynsigman.send(zynsigman.S_GUI, self.SS_SHOW_SCREEN, screen=screen)
-
-		self.screen_lock.release()
-
-	def show_modal(self, screen=None):
-		self.show_screen(screen, hmode=zynthian_gui.SCREEN_HMODE_ADD)
-
-	def replace_screen(self, screen=None):
-		self.show_screen(screen, hmode=zynthian_gui.SCREEN_HMODE_REPLACE)
-
-	def show_screen_reset(self, screen=None):
-		self.show_screen(screen, hmode=zynthian_gui.SCREEN_HMODE_RESET)
-
-	def show_current_screen(self):
-		self.show_screen(self.current_screen)
-
-	def is_shown_alsa_mixer(self):
-		return self.current_processor == self.state_manager.alsa_mixer_processor
-
-	def is_shown_audio_player(self):
-		return self.current_processor == self.state_manager.audio_player
-
-	def close_screen(self, screen=None):
-		""" Closes the current screen or optionally the specified screen """
-
-		if screen is None:
-			screen = self.current_screen
-		self.prune_screen_history(screen, soft=False)
-		try:
-			last_screen = self.screen_history.pop()
-		except:
-			last_screen = "audio_mixer"
-
-		if last_screen not in self.screens:
-			logging.error(f"Can't back to screen '{last_screen}'. It doesn't exist!")
-			last_screen = "audio_mixer"
-		logging.debug(f"CLOSE SCREEN '{self.current_screen}' => Back to '{last_screen}'")
-		self.show_screen(last_screen)
-
-	def purge_screen_history(self, screen):
-		self.screen_history = list(filter(lambda i: i != screen, self.screen_history))
-
-	def prune_screen_history(self, screen, soft=True):
-		logging.debug(f"SCREEN HISTORY => {self.screen_history}")
-		try:
-			i = self.screen_history.index(screen)
-			last_screen = self.screen_history[-1]
-			self.screen_history = self.screen_history[0:i]
-			if soft and screen == last_screen:
-				self.screen_history.append(screen)
-		except:
-			pass
-		logging.debug(f"PRUNE '{screen}' FROM SCREEN HISTORY => {self.screen_history}")
-
-	def back_screen(self):
-		try:
-			res = self.screens[self.current_screen].back_action()
-		except:
-			res = False
-
-		if not res:
-			self.close_screen()
-
-	def cancel_screen_timer(self):
-		if self.screen_timer_id:
-			zynthian_gui_config.top.after_cancel(self.screen_timer_id)
-			self.screen_timer_id = None
-
-	def toggle_screen(self, screen, hmode=SCREEN_HMODE_ADD):
-		if self.current_screen != screen:
-			self.show_screen(screen, hmode)
-		else:
-			self.close_screen()
-
-	def get_current_screen_obj(self):
-		try:
-			return self.screens[self.current_screen]
-		except:
-			return None
-
-	def show_confirm(self, text, callback=None, cb_params=None):
-		self.screen_lock.acquire()
-		self.screens['confirm'].show(text, callback, cb_params)
-		self.current_screen = 'confirm'
-		self.hide_screens(exclude='confirm')
-		self.screen_lock.release()
-
-	def show_keyboard(self, callback, text="", max_chars=None):
-		self.screen_lock.acquire()
-		self.screens['keyboard'].set_mode(zynthian_gui_keyboard.OSK_QWERTY)
-		self.screens['keyboard'].show(callback, text, max_chars)
-		self.current_screen = 'keyboard'
-		self.hide_screens(exclude='keyboard')
-		self.screen_lock.release()
-
-	def show_numpad(self, callback, text="", max_chars=None):
-		self.screen_lock.acquire()
-		self.screens['keyboard'].set_mode(zynthian_gui_keyboard.OSK_NUMPAD)
-		self.screens['keyboard'].show(callback, text, max_chars)
-		self.current_screen = 'keyboard'
-		self.hide_screens(exclude='keyboard')
-		self.screen_lock.release()
-
-	def show_info(self, text, tms=None):
-		self.screen_lock.acquire()
-		self.screens['info'].show(text)
-		self.current_screen = 'info'
-		self.hide_screens(exclude='info')
-		self.screen_lock.release()
-		if tms:
-			zynthian_gui_config.top.after(tms, self.hide_info)
-
-	def add_info(self, text, tags=None):
-		self.screens['info'].add(text, tags)
-
-	def hide_info(self):
-		if self.current_screen == 'info':
-			self.close_screen()
-
-	def hide_info_timer(self, tms=3000):
-		if self.current_screen == 'info':
-			self.cancel_screen_timer()
-			self.screen_timer_id = zynthian_gui_config.top.after(tms, self.hide_info)
-
-	def show_splash(self, text):
-		self.screen_lock.acquire()
-		self.screens['splash'].show(text)
-		self.current_screen = 'splash'
-		self.hide_screens(exclude='splash')
-		self.screen_lock.release()
-
-	def show_loading(self, title="", details=""):
-		self.screen_lock.acquire()
-		self.screens['loading'].set_title(title)
-		self.screens['loading'].set_details(details)
-		self.screens['loading'].show()
-		self.current_screen = 'loading'
-		self.hide_screens(exclude='loading')
-		self.screen_lock.release()
-
-	def show_loading_error(self, title="", details=""):
-		self.screen_lock.acquire()
-		self.screens['loading'].set_error(title)
-		self.screens['loading'].set_details(details)
-		self.screens['loading'].show()
-		self.current_screen = 'loading'
-		self.hide_screens(exclude='loading')
-		self.screen_lock.release()
-
-	def show_loading_warning(self, title="", details=""):
-		self.screen_lock.acquire()
-		self.screens['loading'].set_warning(title)
-		self.screens['loading'].set_details(details)
-		self.screens['loading'].show()
-		self.current_screen = 'loading'
-		self.hide_screens(exclude='loading')
-		self.screen_lock.release()
-
-	def show_loading_success(self, title="", details=""):
-		self.screen_lock.acquire()
-		self.screens['loading'].set_warning(title)
-		self.screens['loading'].set_details(details)
-		self.screens['loading'].show()
-		self.current_screen = 'loading'
-		self.hide_screens(exclude='loading')
-		self.screen_lock.release()
-
-	def set_loading_title(self, title):
-		self.screens['loading'].set_title(title)
-
-	def set_loading_error(self, title):
-		self.screens['loading'].set_error(title)
-
-	def set_loading_warning(self, title):
-		self.screens['loading'].set_waning(title)
-
-	def set_loading_success(self, title):
-		self.screens['loading'].set_success(title)
-
-	def set_loading_details(self, details):
-		self.screens['loading'].set_details(details)
-
-	def calibrate_touchscreen(self):
-		self.show_screen('touchscreen_calibration')
-
-	def brightness_config(self):
-		self.show_screen('brightness_config')
-
-	def midi_in_config(self):
-		self.screens['midi_config'].set_chain(None)
-		self.screens['midi_config'].input = True
-		self.show_screen('midi_config')
-
-	def midi_out_config(self):
-		self.screens['midi_config'].set_chain(None)
-		self.screens['midi_config'].input = False
-		self.show_screen('midi_config')
-
-	def modify_chain(self, status=None):  # TODO: Rename - this is called for various chain manipulation purposes
-		"""Manage the stages of adding or changing a processor or chain
-		
-		status - Dictionary of status (Default: continue with current status)
-		"""
-
-		if status:
-			self.modify_chain_status = status
-
-		if "engine" in self.modify_chain_status:
-			# We always need an engine for creating or modifying a chain!
-			if "chain_id" in self.modify_chain_status:
-				# Modifying an existing chain
-				if "processor" in self.modify_chain_status:
-					# Replacing processor in existing chain
-					chain = self.chain_manager.get_chain(self.modify_chain_status["chain_id"])
-					old_processor = self.modify_chain_status["processor"]
-					if chain and old_processor:
-						slot = chain.get_slot(old_processor)
-						processor = self.chain_manager.add_processor(self.modify_chain_status["chain_id"], self.modify_chain_status["engine"], True, slot)
-						if processor:
-							self.chain_manager.remove_processor(self.modify_chain_status["chain_id"], old_processor)
-							self.close_screen("loading")
-							self.chain_control(self.modify_chain_status["chain_id"], processor, force_bank_preset=True)
-				else:
-					# Adding processor to existing chain
-					parallel = "parallel" in self.modify_chain_status and self.modify_chain_status["parallel"]
-					post_fader = "post_fader" in self.modify_chain_status and self.modify_chain_status["post_fader"]
-					processor = self.chain_manager.add_processor(self.modify_chain_status["chain_id"], self.modify_chain_status["engine"], parallel=parallel, post_fader=post_fader)
-					if processor:
-						self.close_screen("loading")
-						self.chain_control(self.modify_chain_status["chain_id"], processor, force_bank_preset=True)
-					else:
-						self.show_screen_reset("audio_mixer")
-			else:
-				# Creating a new chain
-				if "midi_chan" in self.modify_chain_status:
-					# We know the MIDI channel so create a new chain and processor
-					if "midi_thru" not in self.modify_chain_status:
-						self.modify_chain_status["midi_thru"] = False
-					if "audio_thru" not in self.modify_chain_status:
-						self.modify_chain_status["audio_thru"] = False
-					# Detect MOD-UI special chain and assign dedicated zmop index
-					if self.modify_chain_status["engine"] == "MD":
-						zmop_index = ZMOP_MOD_INDEX
-					else:
-						zmop_index = None
-					chain_id = self.chain_manager.add_chain(
-						None,
-						self.modify_chain_status["midi_chan"],
-						self.modify_chain_status["midi_thru"],
-						self.modify_chain_status["audio_thru"],
-						zmop_index=zmop_index
-					)
-					processor = self.chain_manager.add_processor(
-						chain_id,
-						self.modify_chain_status["engine"]
-					)
-					#self.modify_chain_status = {"midi_thru": False, "audio_thru": False, "parallel": False}
-					if processor:
-						self.close_screen("loading")
-						self.chain_control(chain_id, processor, force_bank_preset=True)
-					else:
-						# Created empty chain
-						# self.chain_manager.set_active_chain_by_id(chain_id)
-						self.show_screen_reset("audio_mixer")
-				else:
-					# Select MIDI channel
-					logging.debug(self.modify_chain_status)
-					if self.modify_chain_status["type"] == "MIDI Tool":
-						# Enable "ALl Channels" option for MIDI chains
-						chan_all = True
-					else:
-						chan_all = False
-					self.screens["midi_chan"].set_mode("ADD", chan_all=chan_all)
-					self.show_screen("midi_chan")
-
-		elif "type" in self.modify_chain_status:
-			# We know the type so select the engine
-			self.show_screen("engine")
-		else:
-			# TODO: Offer type selection
-			pass
-
-	def chain_control(self, chain_id=None, processor=None, hmode=SCREEN_HMODE_RESET, force_bank_preset=False):
-		if chain_id is None:
-			chain_id = self.chain_manager.active_chain_id
-		else:
-			self.chain_manager.set_active_chain_by_id(chain_id)
-
-		if processor is None:
-			self.current_processor = self.chain_manager.get_active_chain().current_processor
-		elif processor in self.chain_manager.get_processors(chain_id):
-			self.current_processor = processor
-		else:
-			self.current_processor = None
-			for t in ["MIDI Synth", "MIDI Tool", "Audio Effect", "Special"]:
-				processors = self.chain_manager.get_processors(chain_id, t)
-				if processors:
-					self.current_processor = processors[0]
-					break
-
-		control_screen_name = 'control'
-		if self.current_processor:
-			# Check for a custom GUI
-			module_path = self.current_processor.engine.custom_gui_fpath
-			if module_path:
-				module_name = Path(module_path).stem
-				if module_name.startswith("zynthian_gui_"):
-					custom_screen_name = module_name[len("zynthian_gui_"):]
-					if custom_screen_name not in self.screens:
-						try:
-							spec = importlib.util.spec_from_file_location(module_name, module_path)
-							module = importlib.util.module_from_spec(spec)
-							spec.loader.exec_module(module)
-							class_ = getattr(module, module_name)
-							self.screens[custom_screen_name] = class_()
-						except Exception as e:
-							logging.error("Can't load custom control screen {} => {}".format(custom_screen_name, e))
-
-					if custom_screen_name in self.screens:
-						control_screen_name = custom_screen_name
-
-			if force_bank_preset:
-				# If a preset is selected => control screen
-				if self.current_processor.get_preset_name():
-					self.show_screen(control_screen_name, hmode)
-
-				# If not => bank/preset selector screen
-				else:
-					if len(self.current_processor.get_bank_list()) > 1:
-						self.show_screen('bank', hmode)
-					else:
-						self.current_processor.set_bank(0)
-						self.current_processor.load_preset_list()
-						if len(self.current_processor.preset_list) > 1:
-							self.show_screen('preset', hmode)
-						else:
-							if len(self.current_processor.preset_list):
-								self.current_processor.set_preset(0)
-							self.show_screen(control_screen_name, hmode)
-			else:
-				self.show_screen(control_screen_name, hmode)
-		else:
-			self.show_screen(control_screen_name, hmode)
-			#chain = self.chain_manager.get_chain(chain_id)
-			#if chain and chain.is_audio():
-			#	self.modify_chain({"chain_id": chain_id, "type": "Audio Effect"})
-			#elif chain and chain.is_midi():
-			#	self.modify_chain({"chain_id": chain_id, "type": "MIDI Tool"})
-
-	def show_control(self):
-		self.chain_control()
-
-	def toggle_favorites(self):
-		if self.get_current_processor():
-			self.get_current_processor().toggle_show_fav_presets()
-			self.show_screen("preset")
-
-	def show_favorites(self):
-		if self.get_current_processor():
-			self.cuia_bank_preset()
-			self.get_current_processor().set_show_fav_presets(True)
-			self.show_screen("preset")
-
-	def get_current_processor(self):
-		"""Get the currently selected processor object"""
-		if self.current_processor:
-			return self.current_processor
-		try:
-			return self.chain_manager.get_active_chain().current_processor
-		except:
-			return None
-
-	def get_current_processor_wait(self):
-		# Try until processor is ready
-		for j in range(100):
-			if self.get_current_processor():
-				return self.get_current_processor()
-			else:
-				sleep(0.1)
-
-	def get_alt_mode(self):
-		return self.alt_mode
-
-	def clean_all(self):
-		if self.chain_manager.get_chain_count() > 0:
-			self.state_manager.save_last_state_snapshot()
-		self.state_manager.clean_all()
-		self.show_screen_reset('main_menu')
-
-	def clean_chains(self):
-		if self.chain_manager.get_chain_count() > 0:
-			self.state_manager.save_last_state_snapshot()
-		self.state_manager.clean_chains()
-		self.show_screen_reset('main_menu')
-
-	def clean_sequences(self):
-		if self.chain_manager.get_chain_count() > 0:
-			self.state_manager.save_last_state_snapshot()
-		self.state_manager.clean_sequences()
-		self.show_screen_reset('zynpad')
-
-	# -------------------------------------------------------------------
-	# Callable UI Actions
-	# -------------------------------------------------------------------
-
-	@classmethod
-	def get_cuia_list(cls):
-		return [method[5:].upper() for method in dir(cls) if method.startswith('cuia_') is True]
-
-	def callable_ui_action(self, cuia, params=None):
-		logging.debug("CUIA '{}' => {}".format(cuia, params))
-		cuia_func_name = "cuia_" + cuia.lower()
-		# First try screen defined cuia function
-		done = False
-		cuia_func = getattr(self.get_current_screen_obj(), cuia_func_name, None)
-		if callable(cuia_func):
-			if cuia_func(params):
-				done = True
-		if not done:
-			# else, call global function
-			cuia_func = getattr(self, cuia_func_name, None)
-			if callable(cuia_func):
-				cuia_func(params)
-			else:
-				logging.error("Unknown CUIA '{}'".format(cuia))
-		# Capture CUIA for UI log
-		if self.capture_log_fname:
-			self.write_capture_log("CUIA:{},{}".format(cuia, str(params)))
-
-	def callable_ui_action_params(self, cuia_str):
-		parts = cuia_str.split(" ", 2)
-		cuia = parts[0]
-		if len(parts) > 1:
-			params = self.state_manager.parse_cuia_params(parts[1])
-		else:
-			params = None
-		self.callable_ui_action(cuia, params)
-
-	# System actions CUIA
-	def cuia_nop(self, params):
-		pass
-
-	def cuia_test_mode(self, params):
-		self.test_mode = params
-		logging.warning('TEST_MODE: {}'.format(params))
-
-	def cuia_toggle_alt_mode(self, params=None):
-		if self.alt_mode:
-			self.alt_mode = False
-		else:
-			self.alt_mode = True
-
-	def cuia_power_off(self, params=None):
-		if params == ['CONFIRM']:
-			self.screens['admin'].power_off_confirmed()
-		else:
-			self.screens['admin'].power_off()
-
-	def cuia_reboot(self, params=None):
-		if params == ['CONFIRM']:
-			self.screens['admin'].reboot_confirmed()
-		else:
-			self.screens['admin'].reboot()
-
-	def cuia_restart_ui(self, params=None):
-		self.screens['admin'].restart_gui()
-
-	def cuia_exit_ui(self, params=None):
-		self.screens['admin'].exit_to_console()
-
-	def cuia_reload_wiring_layout(self, params=None):
-		self.reload_wiring_layout()
-
-	def cuia_reload_midi_config(self, params=None):
-		self.state_manager.reload_midi_config()
-
-	def cuia_reload_key_binding(self, params=None):
-		zynthian_gui_keybinding.load()
-
-	def cuia_last_state_action(self, params=None):
-		self.screens['admin'].last_state_action()
-
-	def cuia_start_workflow_capture(self, params=None):
-		self.start_capture_log()
-
-	def cuia_stop_workflow_capture(self, params=None):
-		self.stop_capture_log()
-
-
-	# Panic Actions
-	def cuia_all_notes_off(self, params=None):
-		self.state_manager.all_notes_off()
-		sleep(0.1)
-		self.state_manager.raw_all_notes_off()
-
-	def cuia_all_sounds_off(self, params=None):
-		self.state_manager.all_notes_off()
-		self.state_manager.all_sounds_off()
-		sleep(0.1)
-		self.state_manager.raw_all_notes_off()
-
-	def cuia_clean_all(self, params=None):
-		if params == ['CONFIRM']:
-			self.clean_all()
-			self.show_screen_reset('main_menu')  # TODO: Should send signal so that UI can react
-
-	# Audio & MIDI Recording/Playback actions
-	def cuia_start_audio_record(self, params=None):
-		self.state_manager.audio_recorder.start_recording()
-
-	def cuia_stop_audio_record(self, params=None):
-		self.state_manager.audio_recorder.stop_recording()
-
-	def cuia_toggle_audio_record(self, params=None):
-		if self.current_screen == 'control' and self.is_shown_audio_player():
-			self.state_manager.audio_recorder.toggle_recording(self.current_processor)
-			self.get_current_screen_obj().set_mode_control()
-		else:
-			self.state_manager.audio_recorder.toggle_recording()
-
-	def cuia_start_audio_play(self, params=None):
-		self.state_manager.start_audio_player()
-
-	def cuia_stop_audio_play(self, params=None):
-		if self.current_screen == "pattern_editor":
-			self.screens["pattern_editor"].stop_playback()
-		else:
-			self.state_manager.stop_audio_player(reset_pos=True)
-
-	def cuia_toggle_audio_play(self, params=None):
-		# TODO: This logic should not be here
-		if self.current_screen == "pattern_editor":
-			self.screens["pattern_editor"].toggle_playback()
-		else:
-			self.state_manager.toggle_audio_player()
-
-	def cuia_audio_file_list(self, params=None):
-		self.show_screen("audio_player")
-		self.replace_screen('bank')
-		n_banks = len(self.state_manager.audio_player.bank_list)
-		if n_banks == 1 or self.state_manager.audio_player.bank_name:
-			self.screens['bank'].click_listbox()
-		elif n_banks == 0:
-			self.close_screen()
-			self.close_screen()
-
-	def cuia_start_midi_record(self, params=None):
-		self.state_manager.start_midi_record()
-
-	def cuia_stop_midi_record(self, params=None):
-		self.state_manager.stop_midi_record()
-		if self.current_screen == "midi_recorder":
-			self.screens['midi_recorder'].select()
-
-	def cuia_toggle_midi_record(self, params=None):
-		self.state_manager.toggle_midi_record()
-		if self.current_screen == "midi_recorder":
-			self.screens['midi_recorder'].select()
-
-	def cuia_start_midi_play(self, params=None):
-		self.state_manager.start_midi_playback()
-
-	def cuia_stop_midi_play(self, params=None):
-		self.state_manager.stop_midi_playback()
-
-	def cuia_toggle_midi_play(self, params=None):
-		self.state_manager.toggle_midi_playback()
-
-	def cuia_toggle_record(self, params=None):
-		if self.alt_mode:
-			self.cuia_toggle_midi_record()
-		else:
-			self.cuia_toggle_audio_record()
-
-	def cuia_stop(self, params=None):
-		if self.alt_mode:
-			self.cuia_stop_midi_play()
-		else:
-			self.cuia_stop_audio_play()
-
-	def cuia_toggle_play(self, params=None):
-		if self.alt_mode:
-			self.cuia_toggle_midi_play()
-		else:
-			self.cuia_toggle_audio_play()
-
-	def cuia_tempo(self, params=None):
-		self.screens["tempo"].tap()
-		if self.current_screen != "tempo":
-			self.show_screen("tempo")
-
-	def cuia_set_tempo(self, params=None):
-		try:
-			self.state_manager.zynseq.set_tempo(params[0])
-		except (AttributeError, TypeError):
-			pass
-
-	def cuia_toggle_seq(self, params=None):
-		try:
-			self.state_manager.zynseq.libseq.togglePlayState(self.state_manager.zynseq.bank, int(params[0]))
-		except (AttributeError, TypeError):
-			pass
-
-	def cuia_tempo_up(self, params=None):
-		if params:
-			try:
-				self.state_manager.zynseq.set_tempo(self.state_manager.zynseq.get_tempo() + params[0])
-			except (AttributeError, TypeError):
-				pass
-		else:
-			self.state_manager.zynseq.set_tempo(self.state_manager.zynseq.get_tempo() + 1)
-
-	def cuia_tempo_down(self, params=None):
-		if params:
-			try:
-				self.state_manager.zynseq.set_tempo(self.state_manager.zynseq.get_tempo() - params[0])
-			except (AttributeError, TypeError):
-				pass
-		else:
-			self.state_manager.zynseq.set_tempo(self.state_manager.zynseq.get_tempo() - 1)
-
-	def cuia_tap_tempo(self, params=None):
-		self.screens["tempo"].tap()
-
-	# Zynpot & Zynswitch emulation CUIAs (low level)
-	def cuia_zynpot(self, params=None):
-		try:
-			i = int(params[0])
-			d = int(params[1])
-			self.get_current_screen_obj().zynpot_cb(i, d)
-		except IndexError:
-			logging.error("zynpot requires 2 parameters: index, delta, not {params}")
-			return
-		except Exception as e:
-			logging.error(e)
-
-	def cuia_zynswitch(self, params=None):
-		try:
-			i = params[0]
-			d = params[1]
-			self.cuia_queue.put_nowait(("zynswitch", (i, d)))
-		except IndexError:
-			logging.error("zynswitch requires 2 parameters: index, delta, not {params}")
-			return
-		except Exception as e:
-			logging.error(e)
-
-	# Basic UI-Control CUIAs
-	# 4 x Arrows
-	def cuia_arrow_up(self, params=None):
-		try:
-			self.get_current_screen_obj().arrow_up()
-		except (AttributeError, TypeError):
-			pass
-
-	def cuia_arrow_down(self, params=None):
-		try:
-			self.get_current_screen_obj().arrow_down()
-		except (AttributeError, TypeError):
-			pass
-
-	def cuia_arrow_right(self, params=None):
-		try:
-			self.get_current_screen_obj().arrow_right()
-		except (AttributeError, TypeError):
-			pass
-
-	def cuia_arrow_left(self, params=None):
-		try:
-			self.get_current_screen_obj().arrow_left()
-		except (AttributeError, TypeError):
-			pass
-
-	cuia_arrow_next = cuia_arrow_right
-	cuia_arrow_prev = cuia_arrow_left
-
-	# Back action
-	def cuia_back(self, params=None):
-		try:
-			self.back_screen()
-		except:
-			pass
-
-	# Select element in list => it receives an integer parameter!
-	def cuia_select(self, params=None):
-		try:
-			self.get_current_screen_obj().select(params[0])
-		except (AttributeError, TypeError):
-			pass
-
-	# Screen/Mode management CUIAs
-	def cuia_toggle_screen(self, params=None):
-		if params:
-			self.toggle_screen(params[0])
-
-	def cuia_show_screen(self, params=None):
-		if params:
-			self.show_screen_reset(params[0])
-
-	def cuia_screen_main_menu(self, params=None):
-		self.show_screen("main_menu")
-
-	def cuia_screen_admin(self, params=None):
-		self.show_screen("admin")
-
-	def cuia_screen_audio_mixer(self, params=None):
-		self.show_screen("audio_mixer")
-
-	def cuia_screen_snapshot(self, params=None):
-		self.show_screen("snapshot")
-
-	def cuia_screen_zs3(self, params=None):
-		self.screens["zs3"].enable_midi_learn()
-		self.show_screen("zs3")
-
-	def cuia_screen_midi_recorder(self, params=None):
-		self.show_screen("midi_recorder")
-
-	def cuia_screen_alsa_mixer(self, params=None):
-		self.show_screen("alsa_mixer", hmode=zynthian_gui.SCREEN_HMODE_RESET)
-
-	def cuia_screen_zynpad(self, params=None):
-		self.show_screen("zynpad")
-
-	def cuia_screen_pattern_editor(self, params=None):
-		success = False
-		if self.current_screen in ["arranger", "zynpad"]:
-			success = self.screens[self.current_screen].show_pattern_editor()
-		if not success:
-			success = self.screens['zynpad'].show_pattern_editor()
-		if not success:
-			self.show_screen("pattern_editor")
-
-	def cuia_screen_arranger(self, params=None):
-		self.show_screen("arranger")
-
-	def cuia_screen_bank(self, params=None):
-		self.show_screen("bank")
-
-	def cuia_screen_preset(self, params=None):
-		self.show_screen("preset")
-
-	def cuia_screen_calibrate(self, params=None):
-		self.calibrate_touchscreen()
-
-	def cuia_chain_control(self, params=None):
-		try:
-			# Select chain by index
-			index = int(params[0])
-			if index == 0:
-				chain_id = 0
-			else:
-				chain_id = self.chain_manager.get_chain_id_by_index(index - 1)
-		except:
-			chain_id = self.chain_manager.active_chain_id
-		self.chain_control(chain_id)
-
-	cuia_layer_control = cuia_chain_control
-	cuia_screen_control = cuia_chain_control
-
-	def cuia_chain_options(self, params=None):
-		if self.is_shown_alsa_mixer():
-			return
-		if self.is_shown_audio_player():
-			self.cuia_bank_preset()
-			self.cuia_menu()
-			return
-		try:
-			# Select chain by ID
-			chain_id = params[0]
-			# Select chain by index
-			if isinstance(chain_id, int):
-				if params[0] == 0:
-					chain_id = 0
-				else:
-					chain_id = self.chain_manager.get_chain_id_by_index(params[0] - 1)
-		except:
-			chain_id = self.chain_manager.active_chain_id
-
-		if chain_id is not None:
-			self.screens['chain_options'].setup(chain_id)
-			self.show_screen('chain_options', hmode=zynthian_gui.SCREEN_HMODE_ADD)
-
-	cuia_layer_options = cuia_chain_options
-
-	def cuia_menu(self, params=None):
-		if self.current_screen != "alsa_mixer":
-			toggle_menu_func = getattr(self.screens[self.current_screen], "toggle_menu", None)
-			if callable(toggle_menu_func):
-				toggle_menu_func()
-				return
-		self.toggle_screen("main_menu", hmode=zynthian_gui.SCREEN_HMODE_ADD)
-
-	def cuia_bank_preset(self, params=None):
-		if self.is_shown_alsa_mixer():
-			return
-		if params:
-			try:
-				self.current_processor = params
-				self.chain_manager.get_active_chain().set_current_processor(self.current_processor)
-			except:
-				logging.error("Can't set chain passed as CUIA parameter!")
-		elif not self.is_shown_audio_player():
-			self.screens["control"].fill_list()
-			try:
-				self.chain_manager.get_active_chain().set_current_processor(self.screens['control'].screen_processor)
-				self.current_processor = None
-			except:
-				logging.warning("Can't set control screen processor! ")
-
-		if self.current_screen == 'bank':
-			#self.replace_screen('preset')
-			self.close_screen()
-		else:
-			curproc = self.get_current_processor()
-			if curproc:
-				bank_list = curproc.get_bank_list()
-				if self.current_screen == 'preset':
-					if len(bank_list) > 1:
-						self.replace_screen('bank')
-					else:
-						self.close_screen()
-				else:
-					if len(curproc.preset_list) > 0 and curproc.preset_list[0][0] != '':
-						self.screens['preset'].index = curproc.get_preset_index()
-						self.show_screen('preset', hmode=zynthian_gui.SCREEN_HMODE_ADD)
-						if len(curproc.preset_list) == 0 or curproc.preset_list[0][0] == '':
-							# Handle change of bank name, e.g. via webconf
-							self.replace_screen('bank')
-					elif len(bank_list) > 0 and bank_list[0][0] != '':
-						self.show_screen('bank', hmode=zynthian_gui.SCREEN_HMODE_ADD)
-
-	cuia_preset = cuia_bank_preset
-
-	def cuia_preset_fav(self, params=None):
-		self.show_favorites()
-
-	def cuia_enable_midi_learn_cc(self, params=None):
-		# TODO: Find zctrl
-		if len(params) == 2:
-			self.state_manager.enable_learn_cc(params[0], params[1])
-
-	def cuia_disable_midi_learn_cc(self, params=None):
-		self.state_manager.disable_learn_cc()
-
-	def cuia_enable_midi_learn_pc(self, params=None):
-		if params:
-			self.state_manager.enable_learn_pc(params[0])
-		else:
-			self.state_manager.enable_learn_pc("")
-
-	def cuia_disable_midi_learn_pc(self, params=None):
-		self.state_manager.disable_learn_pc()
-
-	def cuia_enable_midi_learn(self, params=None):
-		self.state_manager.set_midi_learn(True)
-		self.screens[self.current_screen].enter_midi_learn()
-
-	def cuia_disable_midi_learn(self, params=None):
-		self.state_manager.set_midi_learn(False)
-		self.screens[self.current_screen].exit_midi_learn()
-
-	def cuia_toggle_midi_learn(self, params=None):
-		try:
-			state = self.screens[self.current_screen].toggle_midi_learn()
-			self.state_manager.set_midi_learn(state)
-		except:
-			if self.state_manager.midi_learn_state:
-				self.cuia_disable_midi_learn(params)
-			else:
-				self.cuia_enable_midi_learn(params)
-
-	def cuia_action_midi_unlearn(self, params=None):
-		try:
-			self.screens[self.current_screen].midi_unlearn_action()
-		except (AttributeError, TypeError):
-			pass
-
-	# Learn control options
-	def cuia_midi_learn_control_options(self, params=None):
-		if self.current_screen in ("control", "alsa_mixer"):
-			self.screens[self.current_screen].midi_learn_options(params[0])
-
-	# Learn control
-	def cuia_midi_learn_control(self, params=None):
-		if self.current_screen in ("control", "alsa_mixer"):
-			self.screens[self.current_screen].midi_learn(params[0])
-
-	# Unlearn control
-	def cuia_midi_unlearn_control(self, params=None):
-		if self.current_screen in ("control", "alsa_mixer"):
-			if params:
-				self.midi_learn_zctrl = self.screens[self.current_screen].get_zcontroller(params[0])
-			# if not parameter, unlearn selected learning control
-			if self.midi_learn_zctrl:
-				self.screens[self.current_screen].midi_unlearn_action()
-
-	# Unlearn all mixer controls
-	def cuia_midi_unlearn_mixer(self, params=None):
-		try:
-			self.screens['audio_mixer'].midi_unlearn_all()
-		except (AttributeError, TypeError) as err:
-			logging.error(err)
-
-	# Z2 knob touch
-	def cuia_z2_zynpot_touch(self, params=None):
-		if params:
-			try:
-				self.screens[self.current_screen].zctrl_touch(params[0])
-			except AttributeError:
-				pass
-				# TODO: Should all screens be derived from base?
-
-	# V5 knob click
-	def cuia_v5_zynpot_switch(self, params):
-		i = params[0]
-		t = params[1].upper()
-
-		if t == "L":
-			if self.state_manager.zctrl_x and self.state_manager.zctrl_y:
-				self.show_screen("control_xy")
-		elif self.current_screen in ("control", "alsa_mixer", "audio_player"):
-			#if i < 3 and t == 'S':
-			if t == 'S':
-				if self.screens[self.current_screen].mode == 'select':
-					self.zynswitch_short(i)
-				else:
-					self.screens[self.current_screen].toggle_midi_learn(i)
-				return
-			elif t == 'B':
-				self.screens[self.current_screen].midi_learn_options(i)
-				return
-		elif self.current_screen == "engine":
-			if i == 2 and t == 'S':
-				self.zynswitch_short(i)
-				return
-		elif self.current_screen == "audio_mixer":
-			if t == 'S':
-				self.zynswitch_short(i)
-				return
-		elif self.current_screen == "zynpad":
-			if i == 2 and t == 'S':
-				self.zynswitch_short(i)
-				return
-		elif self.current_screen == "pattern_editor":
-			if i == 0:
-				if t == 'S' or t == 'B':
-					self.show_screen("arranger")
-					return
-			elif i == 1:
-				if t == 'S' or t == 'B':
-					self.screens["pattern_editor"].reset_grid_zoom()
-					return
-			elif i == 2:
-				if t == 'S' or t == 'B':
-					self.zynswitch_bold(3)
-					return
-		elif self.current_screen == "arranger":
-			if i == 0:
-				if t == 'S' or t == 'B':
-					self.show_screen("pattern_editor")
-					return
-			elif i == 1:
-					return
-			elif i == 2:
-					return
-		if i == 3:
-			if t == 'S':
-				self.zynswitch_short(i)
-				return
-			elif t == 'B':
-				self.zynswitch_bold(i)
-				return
-
-	def cuia_midi_unlearn_node(self, params=None):
-		if params:
-			self.chain_manager.remove_midi_learn([params[0], params[1]])
-
-	def cuia_midi_unlearn_chain(self, params=None):
-		if params:
-			self.chain_manager.clean_midi_learn(params[0])
-		else:
-			self.chain_manager.clean_midi_learn(self.chain_manager.active_chain_id)
-
-	# MIDI CUIAs
-	def cuia_program_change(self, params=None):
-		if len(params) > 0:
-			pgm = int(params[0])
-			if len(params) > 1:
-				chan = int(params[1])
-			else:
-				try:
-					chan = int(self.chain_manager.get_active_chain().midi_chan)
-					if chan >= 16:
-						chan = 0
-				except:
-					chan = 0
-			if 0 <= chan < 16 and 0 <= pgm < 128:
-				lib_zyncore.write_zynmidi_program_change(chan, pgm)
-
-	def cuia_zyn_cc(self, params=None):
-		if len(params) > 2:
-			chan = int(params[0])
-			cc = int(params[1])
-			if params[-1] == 'R':
-				if len(params) > 3:
-					lib_zyncore.write_zynmidi_ccontrol_change(chan, cc, int(params[3]))
-			else:
-				lib_zyncore.write_zynmidi_ccontrol_change(chan, cc, int(params[2]))
-
-	# Common methods to control views derived from zynthian_gui_base
-	def cuia_show_cursor(self, params=None):
-		try:
-			zynthian_gui_config.top.config(cursor="arrow")
-		except (AttributeError, TypeError):
-			pass
-
-	def cuia_hide_cursor(self, params=None):
-		try:
-			zynthian_gui_config.top.config(cursor="none")
-		except (AttributeError, TypeError):
-			pass
-
-	def cuia_show_topbar(self, params=None):
-		try:
-			self.screens[self.current_screen].show_topbar(True)
-		except (AttributeError, TypeError):
-			pass
-
-	def cuia_hide_topbar(self, params=None):
-		try:
-			self.screens[self.current_screen].show_topbar(False)
-		except (AttributeError, TypeError):
-			pass
-
-	def cuia_show_buttonbar(self, params=None):
-		try:
-			self.screens[self.current_screen].show_buttonbar(True)
-		except (AttributeError, TypeError):
-			pass
-
-	def cuia_hide_buttonbar(self, params=None):
-		try:
-			self.screens[self.current_screen].show_buttonbar(False)
-		except (AttributeError, TypeError):
-			pass
-
-	def cuia_show_sidebar(self, params=None):
-		try:
-			self.screens[self.current_screen].show_sidebar(True)
-			zynsigman.send_queued(zynsigman.S_GUI, zynsigman.SS_GUI_SHOW_SIDEBAR, shown=True)
-		except (AttributeError, TypeError):
-			pass
-
-	def cuia_hide_sidebar(self, params=None):
-		try:
-			self.screens[self.current_screen].show_sidebar(False)
-			zynsigman.send_queued(zynsigman.S_GUI, zynsigman.SS_GUI_SHOW_SIDEBAR, shown=False)
-		except (AttributeError, TypeError):
-			pass
-
-	def cuia_toggle_sidebar(self, params=None):
-		try:
-			show = not self.screens[self.current_screen].sidebar_shown
-			self.screens[self.current_screen].show_sidebar(show)
-			zynsigman.send_queued(zynsigman.S_GUI, zynsigman.SS_GUI_SHOW_SIDEBAR, shown=show)
-		except (AttributeError, TypeError):
-			pass
-
-	def cuia_zynaptik_cvin_set_volts_octave(self, params):
-		try:
-			lib_zyncore.zynaptik_cvin_set_volts_octave(float(params[0]))
-		except Exception as err:
-			logging.debug(err)
-
-	def cuia_zynaptik_cvin_set_note0(self, params):
-		try:
-			lib_zyncore.zynaptik_cvin_set_note0(int(params[0]))
-		except Exception as err:
-			logging.debug(err)
-
-	def cuia_zynaptik_cvout_set_volts_octave(self, params):
-		try:
-			lib_zyncore.zynaptik_cvout_set_volts_octave(float(params[0]))
-		except Exception as err:
-			logging.debug(err)
-
-	def cuia_zynaptik_cvout_set_note0(self, params):
-		try:
-			lib_zyncore.zynaptik_cvout_set_note0(int(params[0]))
-		except Exception as err:
-			logging.debug(err)
-
-	def cuia_refresh_screen(self, params=None):
-		if params is None or self.current_screen in params:
-			self.screen_lock.acquire()
-			self.screens[self.current_screen].build_view()
-			self.screens[self.current_screen].show()
-			self.screen_lock.release()
-
-	# -------------------------------------------------------------------
-	# Zynswitch Event Management
-	# -------------------------------------------------------------------
-
-	def custom_switch_ui_action(self, i, t):
-		action_config = zynthian_gui_config.custom_switch_ui_actions[i]
-		if not action_config:
-			return
-
-		if t == "S" and self.check_current_screen_switch(action_config):
-			cuia = action_config['B']
-			if cuia:
-				self.callable_ui_action_params(cuia)
-				return
-
-		if self.alt_mode:
-			at = "A" + t
-			if at in action_config:
-				cuia = action_config[at]
-				if cuia:
-					self.callable_ui_action_params(cuia)
-					return
-
-		if t in action_config:
-			cuia = action_config[t]
-			if cuia:
-				self.callable_ui_action_params(cuia)
-				return True
-
-	def is_current_screen_menu(self):
-		if self.current_screen in ("main_menu", "engine", "midi_cc", "midi_chan", "midi_key_range", "audio_in",
-								"audio_out", "midi_prog") or self.current_screen.endswith("_options"):
-			return True
-		if len(self.screen_history) > 1:
-			if self.current_screen == "midi_config" and self.screen_history[-2] != "admin":
-				return True
-			if self.current_screen in ("option", "confirm", "keyboard"):
-				parent_views = ("arranger", "zynpad", "pattern_editor", "preset", "bank", "main_menu", "chain_options", "processor_options")
-				if self.screen_history[-1] in parent_views or self.screen_history[-2] in parent_views:
-					return True
-				elif self.screen_history[-2] == "midi_config" and len(self.screen_history) > 2 and self.screen_history[-3] != "admin":
-					return True
-		return False
-
-	def is_current_screen_admin(self):
-		if self.current_screen in ("admin", "info", "wifi", "bluetooth", "brightness_config", "touchscreen_calibration", "cv_config"):
-			return True
-		if len(self.screen_history) > 1:
-			if self.current_screen == "midi_config" and self.screen_history[-2] == "admin":
-				return True
-			if self.current_screen in ("option", "confirm", "keyboard"):
-				if self.screen_history[-1] == "admin" or self.screen_history[-2] == "admin":
-					return True
-				elif self.screen_history[-2] == "midi_config" and len(self.screen_history) > 2 and self.screen_history[-3] == "admin":
-					return True
-		return False
-
-	def check_current_screen_switch(self, action_config):
-		# BIG ÑAPA!!
-		if action_config['B'] and action_config['B'].lower() == 'bank_preset' and self.current_screen in ("bank", "preset", "audio_player"):
-			return True
-		#if self.is_current_screen_menu():
-		if self.current_screen == "main_menu":
-			screen_name = "menu"
-		else:
-			screen_name = self.current_screen
-		if action_config['S'] and action_config['S'].lower().endswith(screen_name):
-			return True
-		return False
-
-	# -------------------------------------------------------------------
-	# Switches
-	# -------------------------------------------------------------------
-
-	# Init Standard Zynswitches
-	def zynswitches_init(self):
-		logging.info(f"INIT {zynthian_gui_config.num_zynswitches} ZYNSWITCHES ...")
-		self.dtsw = [datetime.now()] * zynthian_gui_config.num_zynswitches
-
-	# Initialize custom switches, analog I/O, TOF sensors, etc.
-	def zynswitches_midi_setup(self, current_chain_chan=None):
-		logging.info("CUSTOM I/O SETUP...")
-
-		# Configure Custom Switches
-		for i, event in enumerate(zynthian_gui_config.custom_switch_midi_events):
-			if event is not None:
-				swi = 4 + i
-				if event['chan'] is not None:
-					midi_chan = event['chan']
-				else:
-					midi_chan = current_chain_chan
-
-				if midi_chan is not None:
-					lib_zyncore.setup_zynswitch_midi(swi, event['type'], midi_chan, event['num'], event['val'])
-					logging.info(f"MIDI ZYNSWITCH {swi}: {event['type']} CH#{midi_chan}, {event['num']}, {event['val']}")
-				else:
-					lib_zyncore.setup_zynswitch_midi(swi, 0, 0, 0, 0)
-					logging.info(f"MIDI ZYNSWITCH {swi}: DISABLED!")
-
-		# Configure Zynaptik Analog Inputs (CV-IN)
-		for i, event in enumerate(zynthian_gui_config.zynaptik_ad_midi_events):
-			if event is not None:
-				if event['chan'] is not None:
-					midi_chan = event['chan']
-				else:
-					midi_chan = current_chain_chan
-
-				if midi_chan is not None:
-					lib_zyncore.setup_zynaptik_cvin(i, event['type'], midi_chan, event['num'])
-					logging.info(f"ZYNAPTIK CV-IN {i}: {event['type']} CH#{midi_chan}, {event['num']}")
-				else:
-					lib_zyncore.disable_zynaptik_cvin(i)
-					logging.info(f"ZYNAPTIK CV-IN {i}: DISABLED!")
-
-		# Configure Zynaptik Analog Outputs (CV-OUT)
-		for i, event in enumerate(zynthian_gui_config.zynaptik_da_midi_events):
-			if event is not None:
-				if event['chan'] is not None:
-					midi_chan = event['chan']
-				else:
-					midi_chan = current_chain_chan
-
-				if midi_chan is not None:
-					lib_zyncore.setup_zynaptik_cvout(i, event['type'], midi_chan, event['num'])
-					logging.info(f"ZYNAPTIK CV-OUT {i}: {event['type']} CH#{midi_chan}, {event['num']}")
-				else:
-					lib_zyncore.disable_zynaptik_cvout(i)
-					logging.info(f"ZYNAPTIK CV-OUT {i}: DISABLED!")
-
-		# Configure Zyntof Inputs (Distance Sensor)
-		for i, event in enumerate(zynthian_gui_config.zyntof_midi_events):
-			if event is not None:
-				if event['chan'] is not None:
-					midi_chan = event['chan']
-				else:
-					midi_chan = current_chain_chan
-
-				if midi_chan is not None:
-					lib_zyncore.setup_zyntof(i, event['type'], midi_chan, event['num'])
-					logging.info(f"ZYNTOF {i}: {event['type']} CH#{midi_chan}, {event['num']}")
-				else:
-					lib_zyncore.disable_zyntof(i)
-					logging.info(f"ZYNTOF {i}: DISABLED!")
-
-	def get_zynswitch_pr_state(self, i):
-		if zynthian_gui_config.num_zynpots == 0:
-			return 0
-		try:
-			zpi = zynthian_gui_config.zynpot2switch.index(i)
-			return self.zynpot_pr_state[zpi]
-		except:
-			return 0
-
-	def zynswitches(self):
-		"""Process physical switch triggers"""
-
-		i = 0
-		while i <= zynthian_gui_config.last_zynswitch_index:
-			if i < 4 or zynthian_gui_config.custom_switch_ui_actions[i - 4]:
-				# Increase the long push limit when push-rotating
-				if self.get_zynswitch_pr_state(i) > 1:
-					zs_long_us = 1000 * 20000
-				else:
-					zs_long_us = zynthian_gui_config.zynswitch_long_us
-				# dtus is 0 if switched pressed, dur of last press or -1 if already processed
-				dtus = lib_zyncore.get_zynswitch(i, zs_long_us)
-				if dtus >= 0:
-					self.cuia_queue.put_nowait(("zynswitch", (i, self.zynswitch_timing(dtus))))
-			i += 1
-
-	def zynswitch_timing(self, dtus):
-		"""Get action based on switch held time
-		
-		dtus : Duration switch has been pressed
-		Return : Letter indicating the action to take
-		# TODO: Does not support Release which means that press and hold expires when Long press is reached
-		"""
-		if dtus == 0:
-			return "P"
-		elif dtus > zynthian_gui_config.zynswitch_long_us:
-			return "L"
-		elif dtus > zynthian_gui_config.zynswitch_bold_us:
-			return "B"
-		elif dtus > 0:
-			return "S"
-
-	def zynswitch_push(self, i):
-		self.state_manager.set_event_flag()
-
-		if self.capture_log_fname:
-			self.write_capture_log("ZYNSWITCH:P,{}".format(i))
-
-		if callable(getattr(self.screens[self.current_screen], "switch", None)):
-			if self.screens[self.current_screen].switch(i, 'P'):
-				return True
-
-		# Standard 4 ZynSwitches
-		if 0 <= i <= 3:
-			pass
-		# Custom ZynSwitches
-		elif i >= 4:
-			#logging.debug('Push Switch ' + str(i))
-			return self.custom_switch_ui_action(i - 4, "P")
-
-	def zynswitch_long(self, i):
-		logging.debug('Looooooooong Switch '+str(i))
-
-		if self.capture_log_fname:
-			self.write_capture_log("ZYNSWITCH:L,{}".format(i))
-
-		# Standard 4 ZynSwitches
-		if i == 0:
-			self.cuia_screen_admin()
-			return True
-
-		elif i == 1:
-			self.cuia_all_sounds_off()
-			return True
-
-		elif i == 2:
-			self.cuia_screen_snapshot()
-			return True
-
-		elif i == 3:
-			self.cuia_power_off()
-			return True
-
-		# Custom ZynSwitches
-		elif i >= 4:
-			return self.custom_switch_ui_action(i-4, "L")
-
-	def zynswitch_bold(self, i):
-		logging.debug('Bold Switch '+str(i))
-
-		if self.capture_log_fname:
-			self.write_capture_log("ZYNSWITCH:B,{}".format(i))
-
-		if callable(getattr(self.screens[self.current_screen], "switch", None)):
-			if self.screens[self.current_screen].switch(i, 'B'):
-				return True
-
-		# Default actions for the 4 standard ZynSwitches
-		if i == 0:
-			self.show_screen('main_menu')
-			return True
-
-		elif i == 1:
-			try:
-				self.screens[self.current_screen].disable_param_editor()
-			except:
-				pass
-			self.show_screen_reset('audio_mixer')
-			return True
-
-		elif i == 2:
-			self.cuia_screen_zs3()
-			#self.cuia_screen_snapshot()
-			return True
-
-		elif i == 3:
-			self.screens[self.current_screen].switch_select('B')
-			return True
-
-		# Custom ZynSwitches
-		elif i >= 4:
-			return self.custom_switch_ui_action(i - 4, "B")
-
-	def zynswitch_short(self, i):
-		logging.debug('Short Switch ' + str(i))
-
-		if self.capture_log_fname:
-			self.write_capture_log("ZYNSWITCH:S,{}".format(i))
-
-		if callable(getattr(self.screens[self.current_screen], "switch", None)):
-			if self.screens[self.current_screen].switch(i, 'S'):
-				return True
-
-		# Default actions for the standard 4 ZynSwitches
-		if i == 0:
-			#self.cuia_menu()
-			return True
-
-		elif i == 1:
-			self.back_screen()
-			return True
-
-		elif i == 2:
-			self.cuia_toggle_midi_learn()
-			return True
-
-		elif i == 3:
-			self.screens[self.current_screen].switch_select('S')
-			return True
-
-		# Custom ZynSwitches
-		elif i >= 4:
-			return self.custom_switch_ui_action(i - 4, "S")
-
-	def midi_unlearn_options_cb(self, option, param):
-		if param:
-			self.screens['control'].midi_unlearn(param)
-		else:
-			self.show_confirm("Do you want to clean MIDI-learn for ALL controls in {} on MIDI channel {}?".format(self.get_current_processor().engine.name, self.get_current_processor().midi_chan + 1), self.screens['control'].midi_unlearn)
-
-	# ------------------------------------------------------------------
-	# Defered Switch Events
-	# ------------------------------------------------------------------
-
-	def zynswitch_defered(self, t, i):
-		self.cuia_queue.put_nowait(("zynswitch", (i, t)))
-
-	# ------------------------------------------------------------------
-	# Read Physical Zynswitches
-	# ------------------------------------------------------------------
-
-	def zynswitch_read(self):
-		# TODO: Block control when busy but avoid ui lock-up
-		#if self.state_manager.is_busy():
-		#	return
-
-		# Read Zynswitches
-		try:
-			self.zynswitches()
-		except Exception as err:
-			#logging.exception(err)
-			logging.exception(traceback.format_exc())
-
-	# ------------------------------------------------------------------
-	# Signal processing
-	# ------------------------------------------------------------------
-
-	def register_signals(self):
-		zynsigman.register(zynsigman.S_MIDI, zynsigman.SS_MIDI_CC, self.cb_midi_cc)
-		zynsigman.register(zynsigman.S_MIDI, zynsigman.SS_MIDI_PC, self.cb_midi_pc)
-		zynsigman.register(zynsigman.S_MIDI, zynsigman.SS_MIDI_NOTE_ON, self.cb_midi_note_on)
-		zynsigman.register(zynsigman.S_MIDI, zynsigman.SS_MIDI_NOTE_OFF, self.cb_midi_note_off)
-
-	def unregister_signals(self):
-		zynsigman.unregister(zynsigman.S_MIDI, zynsigman.SS_MIDI_CC, self.cb_midi_cc)
-		zynsigman.unregister(zynsigman.S_MIDI, zynsigman.SS_MIDI_PC, self.cb_midi_pc)
-		zynsigman.unregister(zynsigman.S_MIDI, zynsigman.SS_MIDI_NOTE_ON, self.cb_midi_note_on)
-		zynsigman.unregister(zynsigman.S_MIDI, zynsigman.SS_MIDI_NOTE_OFF, self.cb_midi_note_off)
-
-	def cb_midi_cc(self, izmip, chan, num, val):
-		"""Handle MIDI_CC signal
-
-		izmip : MIDI input device index
-		chan : MIDI channel
-		num : CC number
-		val : CC value
-		"""
-
-		if self.state_manager.midi_learn_zctrl and num < 120:
-			# Handle MIDI learn for assignable CC
-			self.screens['control'].midi_learn_bind(izmip, chan, num)
-			self.show_current_screen()
-
-	def cb_midi_pc(self, izmip, chan, num):
-		"""Handle MIDI_PC signal
-
-		izmip : MIDI input device index
-		chan : MIDI channel
-		num : CC number
-		"""
-
-		# Refresh control screen after loading ZS3 => Buffff!
-		if self.current_screen == 'control':
-			self.chain_control()
-
-
-	def cb_midi_note_on(self, izmip, chan, note, vel):
-		"""Handle MIDI_NOTE_ON signal
-
-		izmip : MIDI input device index
-		chan : MIDI channel
-		note : Note number
-		vel : Velocity value
-		"""
-
-		# Handle external devices only
-		if izmip < self.state_manager.get_max_num_midi_devs():
-			# Pattern recording
-			if self.current_screen == 'pattern_editor' and self.state_manager.zynseq.libseq.isMidiRecord():
-				self.screens['pattern_editor'].midi_note_on(note)
-			# Preload preset (note-on)
-			elif self.current_screen == 'preset' and zynthian_gui_config.preset_preload_noteon and \
-				(zynautoconnect.get_midi_in_dev_mode(izmip) or chan == self.get_current_processor().get_midi_chan()):
-				self.screens['preset'].preselect_action()
-			# Note Range Learn
-			elif self.current_screen == 'midi_key_range' and self.state_manager.midi_learn_state:
-				self.screens['midi_key_range'].learn_note_range(note)
-			# Channel activity
-			self.screens['midi_chan'].midi_chan_activity(chan)
-
-	def cb_midi_note_off(self, izmip, chan, note, vel):
-		"""Handle MIDI_NOTE_OFF signal
-
-		izmip : MIDI input device index
-		chan : MIDI channel
-		note : Note number
-		vel : Velocity value
-		"""
-
-		# Handle external devices only
-		if izmip < self.state_manager.get_max_num_midi_devs():
-			# Pattern recording
-			if self.current_screen == 'pattern_editor' and self.state_manager.zynseq.libseq.isMidiRecord():
-				self.screens['pattern_editor'].midi_note_off(note)
-
-	# ------------------------------------------------------------------
-	# Zynpot Thread
-	# ------------------------------------------------------------------
-
-	def start_zynpot_thread(self):
-		self.zynpot_thread = Thread(target=self.zynpot_thread_task, args=())
-		self.zynpot_thread.name = "zynpot"
-		self.zynpot_thread.daemon = True  # thread dies with the program
-		self.zynpot_thread.start()
-
-	def zynpot_thread_task(self):
-		while not self.exit_flag:
-			self.zynpot_event.wait()
-			self.zynpot_event.clear()
-			for i in range(0, zynthian_gui_config.num_zynpots):
-				if self.zynpot_dval[i] != 0:
-					try:
-						self.zynpot_lock.acquire()
-						dval = self.zynpot_dval[i]
-						self.zynpot_dval[i] = 0
-						self.zynpot_lock.release()
-						self.screens[self.current_screen].zynpot_cb(i, dval)
-						self.state_manager.set_event_flag()
-						if self.capture_log_fname:
-							self.write_capture_log("ZYNPOT:{},{}".format(i, dval))
-					except Exception as err:
-						pass  # Some screens don't use controllers
-						logging.exception(err)
-
-	# ------------------------------------------------------------------
-	# Control Thread
-	# ------------------------------------------------------------------
-
-	def start_control_thread(self):
-		self.control_thread = Thread(target=self.control_thread_task, args=())
-		self.control_thread.name = "Control"
-		self.control_thread.daemon = True  # thread dies with the program
-		self.control_thread.start()
-
-	def control_thread_task(self):
-		j = 0
-		while not self.exit_flag:
-			# Read zynswitches & OSC events
-			self.zynswitch_read()
-			self.osc_receive()
-
-			# Every 4 cycles...
-			if j > 4:
-				j = 0
-
-				# Refresh GUI Controllers
-				try:
-					self.screens[self.current_screen].plot_zctrls()
-				except AttributeError:
-					pass
-				except Exception as e:
-					logging.error(e)
-
-				# Power Save Check
-				self.state_manager.power_save_check()
-			else:
-				j += 1
-
-			# Wait a little bit...
-			sleep(0.01)
-
-		# End Thread task
-		self.osc_end()
-
-
-	def cb_touch(self, event):
-		#logging.debug("CB EVENT TOUCH!!!")
-		if self.state_manager.power_save_mode:
-			self.state_manager.set_event_flag()
-			self.ignore_next_touch_release = True
-			return "break"
-		self.state_manager.set_event_flag()
-
-	def cb_touch_release(self, event):
-		#logging.debug("CB EVENT TOUCH RELEASE!!!")
-		self.state_manager.set_event_flag()
-		if self.ignore_next_touch_release:
-			#logging.debug("IGNORING EVENT TOUCH RELEASE!!!")
-			self.ignore_next_touch_release = False
-			return "break"
-
-	# ------------------------------------------------------------------
-	# "Busy" Animated Icon Thread
-	# ------------------------------------------------------------------
-
-	def start_busy_thread(self):
-		self.busy_thread = Thread(target=self.busy_thread_task, args=())
-		self.busy_thread.name = "Busy"
-		self.busy_thread.daemon = True  # thread dies with the program
-		self.busy_thread.start()
-		#logging.debug(f"START BUSY {self.busy_thread}")
-
-	def busy_thread_task(self):
-		busy_timeout = 0
-		busy_warn_time = 300
-		while not self.exit_flag:
-			if self.state_manager.is_busy():
-				busy_timeout += 1
-				busy_message = self.state_manager.get_busy_message()
-				busy_details = self.state_manager.get_busy_details()
-				# Show loading screen if busy and busy message
-				if self.current_screen != "loading":
-					if busy_message:
-						self.show_loading(busy_message, busy_details)
-				else:
-					busy_error = self.state_manager.get_busy_error()
-					if busy_error:
-						self.screens['loading'].set_error(busy_error)
-					else:
-						busy_warning = self.state_manager.get_busy_warning()
-						if busy_warning:
-							self.screens['loading'].set_warning(busy_warning)
-						else:
-							busy_success = self.state_manager.get_busy_success()
-							if busy_success:
-								self.screens['loading'].set_success(busy_success)
-							elif busy_message:
-								self.screens['loading'].set_title(busy_message)
-					if busy_details:
-						self.screens['loading'].set_details(busy_details)
-			else:
-				busy_timeout = 0
-				self.screen_lock.acquire()
-				if self.current_screen == "loading":
-					self.screen_lock.release()
-					self.close_screen("loading")
-				else:
-					self.screen_lock.release()
-
-			try:
-				if self.current_screen:
-					self.screens[self.current_screen].refresh_loading()
-			except Exception as err:
-				logging.error(f"refresh_loading() on screen '{self.current_screen}' => {err}")
-
-			if busy_timeout == busy_warn_time:
-				logging.warning(f"Clients have been busy for longer than {int(busy_warn_time / 10)}s: {self.state_manager.busy}")
-
-			sleep(0.1)
-
-	# ------------------------------------------------------------------
-	# Status Refresh Thread
-	# ------------------------------------------------------------------
-
-	def start_status_thread(self):
-		self.status_thread = Thread(target=self.status_thread_task, args=())
-		self.status_thread.name = "Status"
-		self.status_thread.daemon = True  # thread dies with the program
-		self.status_thread.start()
-
-	def status_thread_task(self):
-		while not self.exit_flag:
-			# When in power save mode:
-			# + Make LED refresh faster so the fading effect looks smooth
-			# + Don't need to refresh status info because it's not shown
-			if self.state_manager.power_save_mode:
-				if self.wsleds:
-					self.wsleds.update()
-				sleep(0.05)
-			else:
-				self.refresh_status()
-				if self.wsleds:
-					self.wsleds.update()
-				sleep(0.2)
-
-	def refresh_status(self):
-		# Refresh on-screen status
-		try:
-			self.screens[self.current_screen].refresh_status()
-		except AttributeError:
-			pass
-		except Exception as e:
-			logging.exception(traceback.format_exc())
-
-	# ------------------------------------------------------------------
-	# CUIA Thread
-	# ------------------------------------------------------------------
-
-	def start_cuia_thread(self):
-		self.cuia_thread = Thread(target=self.cuia_thread_task, args=())
-		self.cuia_thread.name = "CUIA"
-		self.cuia_thread.daemon = True  # thread dies with the program
-		self.cuia_thread.start()
-
-	def cuia_thread_task(self):
-		"""Thread task to handle CUIA events
-		
-		Events are passed via cuia_queue and may be a space separated list:'cuia, param, param...' or list: [cuia, [params]]
-		"""
-
-		zynswitch_cuia_ts = [None] * zynthian_gui_config.num_zynswitches
-		zynswitch_repeat = {}
-		zynpot_repeat = {}
-		repeat_delay = 3  # Quantity of repeat intervals to delay before triggering auto repeat
-		repeat_interval = 0.15  # Auto repeat interval in seconds
-
-		while not self.exit_flag:
-			cuia = "unknown"
-			try:
-				# Check for long press before release
-				long_ts = monotonic() - zynthian_gui_config.zynswitch_long_seconds
-				for i, ts in enumerate(zynswitch_cuia_ts):
-					if ts is not None and ts < long_ts:
-						zynswitch_cuia_ts[i] = None
-						self.zynswitch_long(i)
-				event = self.cuia_queue.get(True, repeat_interval)
-				params = None
-				if isinstance(event, str):
-					if event == "__EXIT__":
-						break
-					# space seperated cuia param,param...
-					parts = event.split(" ", 2)
-					cuia = parts[0].lower()
-					if len(parts) > 1:
-						params = parts[1].split(",")
-				else:
-					# list [cuia, [params]]
-					cuia = event[0].lower()
-					if len(event) > 1:
-						params = event[1]
-
-				if cuia == "zynswitch":
-					# zynswitch has parameters: [switch, action] where action is P(ressed), R(eleased), S(hort), B(old), L(ong), X or Y
-					i = int(params[0])
-					t = params[1]
-					if t == 'R':
-						if zynswitch_cuia_ts[i] is None:
-							if i in zynswitch_repeat:
-								del zynswitch_repeat[i]
-							continue
-						else:
-							dtus = int(1000000 * (monotonic() - zynswitch_cuia_ts[i]))
-							zynswitch_cuia_ts[i] = None
-							t = self.zynswitch_timing(dtus)
-					if t == 'P':
-						pr = 0
-						if zynthian_gui_config.num_zynpots > 0:
-							try:
-								zpi = zynthian_gui_config.zynpot2switch.index(i)
-								self.zynpot_pr_state[zpi] = 1
-								pr = 1
-							except:
-								pass
-						if not pr:
-							if self.zynswitch_push(i):
-								zynswitch_repeat[i] = repeat_delay
-							else:
-								zynswitch_cuia_ts[i] = monotonic()
-					else:
-						if zynthian_gui_config.num_zynpots > 0:
-							try:
-								zpi = zynthian_gui_config.zynpot2switch.index(i)
-								if self.zynpot_pr_state[zpi] > 1:
-									t = 'PR'
-								self.zynpot_pr_state[zpi] = 0
-							except:
-								pass
-						if t == 'S':
-							zynswitch_cuia_ts[i] = None
-							self.zynswitch_short(i)
-						elif t == 'B':
-							zynswitch_cuia_ts[i] = None
-							self.zynswitch_bold(i)
-						elif t == 'L':
-							zynswitch_cuia_ts[i] = None
-							self.zynswitch_long(i)
-						elif t == 'PR':
-							zynswitch_cuia_ts[i] = None
-						else:
-							zynswitch_cuia_ts[i] = None
-							logging.warning("Unknown Action Type: {}".format(t))
-						if i in zynswitch_repeat:
-							del zynswitch_repeat[i]
-
-				elif cuia == "zynpot":
-					# zynpot has parameters: [pot, delta, 'P'|'R']. 'P'&'R' are only used for keybinding to zynpot
-					if len(params) > 2:
-						i = int(params[0])
-						if params[2] == 'R' and i in zynpot_repeat:
-							del zynpot_repeat[i]
-						elif params[2] == 'P':
-							self.cuia_zynpot(params[:2])
-							zynpot_repeat[i] = [repeat_delay, params]
-					else:
-						self.cuia_zynpot(params)
-
-				else:
-					self.callable_ui_action(cuia, params)
-
-				self.state_manager.set_event_flag()
-
-			except Empty:
-				for i in zynswitch_repeat:
-					if zynswitch_repeat[i]:
-						zynswitch_repeat[i] -= 1
-					else:
-						self.zynswitch_push(i)
-				for i in zynpot_repeat:
-					if zynpot_repeat[i][0]:
-						zynpot_repeat[i][0] -= 1
-					else:
-						self.cuia_zynpot(zynpot_repeat[i][1])
-
-			except Exception as e:
-				logging.error(f"CUIA '{cuia}' failed with params: {params}\n{traceback.format_exc()}")
-				self.state_manager.set_busy_error(f"ERROR CUIA {cuia}: {params}", e)
-				sleep(3)
-				self.state_manager.clear_busy()
-
-	# ------------------------------------------------------------------
-	# Thread ending on Exit
-	# ------------------------------------------------------------------
-
-	def exit(self, code=0):
-		# Log exit message
-		logging.info("STOPPING ZYNTHIAN-UI...")
-
-		self.exit_code = code
-		self.exit_flag = True
-		self.exit_wait_count = 0
-
-		# End signal manager queue processing
-		zynsigman.stop()
-
-		# Signal zynpot thread so it can unlock and finish normally
-		self.zynpot_event.set()
-
-		# Light-off LEDs
-		if self.wsleds:
-			self.wsleds.end()
-
-		# Stop Multitouch driver
-		self.multitouch.stop()
-
-		# Stop State manager
-		self.state_manager.stop()
-
-		# Signal cuia thread so it can unlock and finish normally
-		self.cuia_queue.put_nowait("__EXIT__")
-
-		# Ends UI
-		self.stop()
-
-	def stop(self):
-		# Get threads still running
-		running_thread_names = []
-		for t in [self.control_thread, self.status_thread, self.busy_thread, self.cuia_thread, self.state_manager.slow_thread, self.state_manager.fast_thread, self.multitouch.thread, self.zynpot_thread]:
-			if t and t.is_alive():
-				running_thread_names.append(t.name)
-		if zynautoconnect.is_running():
-			running_thread_names.append("Autoconnect")
-
-		# Clean End
-		if not running_thread_names:
-			self.exit_wait_count = -1
-			logging.info(f"All threads finished normally")
-			zynthian_gui_config.top.quit()
-		# End with running threads
-		elif self.exit_wait_count > 10:
-			for i in running_thread_names:
-				logging.error(f"{i} thread failed to terminate")
-			zynthian_gui_config.top.quit()
-		# Still waiting threads to end ...
-		else:
-			self.exit_wait_count += 1
-			zynthian_gui_config.top.after(160, self.stop)
-
-	# ------------------------------------------------------------------
-	# Polling
-	# ------------------------------------------------------------------
-
-	def start_polling(self):
-		self.osc_timeout()
-
-	def after(self, msec, func):
-		zynthian_gui_config.top.after(msec, func)
-
-	def osc_timeout(self):
-		if not self.exit_flag:
-			self.watchdog_last_check = monotonic()
-			for client in list(self.osc_clients):
-				if self.osc_clients[client] < self.watchdog_last_check - self.osc_heartbeat_timeout:
-					self.osc_clients.pop(client)
-					try:
-						self.state_manager.zynmixer.remove_osc_client(client)
-					except:
-						pass
-
-			if not self.osc_clients and self.current_screen != "audio_mixer":
-				self.state_manager.zynmixer.enable_dpm(0, self.state_manager.zynmixer.MAX_NUM_CHANNELS - 2, False)
-
-			# Poll
-			zynthian_gui_config.top.after(self.osc_heartbeat_timeout * 1000, self.osc_timeout)
-
-	# ------------------------------------------------------------------
-	# Zynthian Config Info
-	# ------------------------------------------------------------------
-
-	# This should be removed!!
-	def get_zynthian_config(self, varname):
-		return eval("zynthian_gui_config.{}".format(varname))
->>>>>>> 990f8357
 
 # ------------------------------------------------------------------------------