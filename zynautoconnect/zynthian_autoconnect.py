--- conflicted
+++ resolved
@@ -333,20 +333,11 @@
 			busy_idevs.append(devnum)
 
 	# Delete disconnected input devices from list
-<<<<<<< HEAD
 	for i in range(0, max_num_devs):
 		if i not in busy_idevs and devices_in[i] is not None:
 			logger.debug(f"Disconnected MIDI-in device {i}: {devices_in[i].name}")
 			devices_in[i] = None
-			if state_manager.ctrldev_manager.unload_driver(i):
-				lib_zyncore.zmip_set_route_extdev(i, 1)
-=======
-	for izmip in range(0, max_num_devs):
-		if izmip not in busy_idevs and devices_in[izmip] is not None:
-			logger.debug(f"Disconnected MIDI-in device {izmip}: {devices_in[izmip].name}")
-			devices_in[izmip] = None
-			state_manager.ctrldev_manager.unload_driver(izmip)
->>>>>>> 86678471
+			state_manager.ctrldev_manager.unload_driver(i):
 
 	# Connect MIDI Output Devices
 	busy_idevs = []
