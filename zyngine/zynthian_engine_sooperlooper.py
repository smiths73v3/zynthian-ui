--- conflicted
+++ resolved
@@ -75,7 +75,7 @@
 	SL_PORT = ServerPort["sooperlooper_osc"]
 	MAX_LOOPS = 6
 
-	# SL_LOOP_SEL_PARAM act on the selected loop - send with osc command /sl/#/set where #=-3 for selected or index of loop (0..5) 
+	# SL_LOOP_SEL_PARAM act on the selected loop - send with osc command /sl/#/set where #=-3 for selected or index of loop (0..5)
 	SL_LOOP_SEL_PARAM = [
 		'record',
 		'overdub',
@@ -97,7 +97,7 @@
 		#'dry',						# range 0 -> 1
 		'wet',						# range 0 -> 1
 		#'input_gain',				# range 0 -> 1
-		'rate',        				# range 0.25 -> 4.0
+		'rate',                                 # range 0.25 -> 4.0
 		#'scratch_pos',				# range 0 -> 1
 		#'delay_trigger',			# any changes
 		#'quantize',				# 0 = off, 1 = cycle, 2 = 8th, 3 = loop
@@ -867,13 +867,8 @@
 		if send and self.osc_server:
 			self.osc_server.send(self.osc_target, '/set', ('s', 'selected_loop_num'), ('f', self.selected_loop))
 		processor.refresh_controllers()
-<<<<<<< HEAD
 		self.state_manager.send_cuia("refresh_screen", ["control"])
-		zynsigman.send_queued(zynsigman.S_GUI, SS_GUI_CONTROL_MODE, mode='control')
-=======
-
 		zynsigman.send_queued(zynsigman.S_GUI, zynsigman.SS_GUI_CONTROL_MODE, mode='control')
->>>>>>> e181b991
 
 	def prev_loop(self):
 		self.processors[0].controllers_dict['prev/next'].nudge(-1)
