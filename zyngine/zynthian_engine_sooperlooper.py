--- conflicted
+++ resolved
@@ -428,11 +428,7 @@
 			['Loop control', ['trigger', 'oneshot', 'mute', 'pause']],
 			['Loop time/pitch', ['reverse', 'rate', 'stretch_ratio', 'pitch_shift']],
 			['Loop levels', ['wet', 'dry', 'feedback', 'selected_loop_num']],
-<<<<<<< HEAD
-			['Global loop', ['selected_loop_num', 'loop_count', 'prev/next', 'single_pedal']],
-=======
-			['Global loop', ['selected_loop_num', 'loop_count', 'next_loop', 'single_pedal:0']],
->>>>>>> 350552ac
+			['Global loop', ['selected_loop_num', 'loop_count', 'next_loop', 'single_pedal']],
 			['Global levels', ['rec_thresh', 'input_gain']],
 			['Global quantize', ['quantize', 'mute_quantized', 'overdub_quantized', 'replace_quantized']],
 			['Global sync 1', ['sync_source', 'sync', 'playback_sync', 'relative_sync']],
