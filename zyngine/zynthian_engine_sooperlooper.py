--- conflicted
+++ resolved
@@ -351,14 +351,12 @@
 			custom_slb_fpath = None
 
 		# Build SL command line
-<<<<<<< HEAD
 		#if self.config_remote_display():
 		#	self.command = ["slgui", "-l 0", f"-P {self.osc_target_port}", f"-J {self.jackname}"]
 		#else:
-		self.command = ["sooperlooper", "-q", "-l 0", "-D no", f"-p {self.osc_target_port}", f"-j {self.jackname}"]
-=======
+			#self.command = ["sooperlooper", "-q", "-l 0", "-D no", f"-p {self.osc_target_port}", f"-j {self.jackname}"]
 		self.command = ["sooperlooper", "-q", "-D no", f"-p {self.osc_target_port}", f"-j {self.jackname}"]
->>>>>>> 54fc788d
+
 		if custom_slb_fpath:
 			self.command += ["-m", custom_slb_fpath]
 
