# -*- coding: utf-8 -*-
#******************************************************************************
# ZYNTHIAN PROJECT: Zynthian Engine (zynthian_engine_setbfree)
# 
# zynthian_engine implementation for setBfree Hammond Emulator
# 
# Copyright (C) 2015-2016 Fernando Moyano <jofemodo@zynthian.org>
#
#******************************************************************************
# 
# This program is free software; you can redistribute it and/or
# modify it under the terms of the GNU General Public License as
# published by the Free Software Foundation; either version 2 of
# the License, or any later version.
#
# This program is distributed in the hope that it will be useful,
# but WITHOUT ANY WARRANTY; without even the implied warranty of
# MERCHANTABILITY or FITNESS FOR A PARTICULAR PURPOSE. See the
# GNU General Public License for more details.
#
# For a full copy of the GNU General Public License see the LICENSE.txt file.
# 
#******************************************************************************

import re
import logging
import pexpect

from . import zynthian_engine

#------------------------------------------------------------------------------
# setBfree Engine Class
#------------------------------------------------------------------------------

class zynthian_engine_setbfree(zynthian_engine):

	# ---------------------------------------------------------------------------
	# Banks
	# ---------------------------------------------------------------------------

	bank_manuals_list = [
		['Upper', 0, 'Upper', '_', [False, False, 59]],
		['Lower + Upper', 1, 'Lower + Upper', '_', [True, False, 59]],
		['Pedals + Upper', 2, 'Pedals + Upper', '_', [False, True, 59]],
		['Pedals + Lower + Upper', 3, 'Pedals + Lower + Upper', '_', [True, True, 59]],
		['Split: Lower + Upper', 4, 'Split Lower + Upper', '_', [True, False, 56]],
		['Split: Pedals + Upper', 5, 'Split Pedals + Upper', '_', [False, True, 58]],
		['Split: Pedals + Lower + Upper', 6, 'Split Pedals + Lower + Upper', '_', [True, True, 57]]
	]


	bank_twmodels_list = [
		['Sin', 0, 'Sine', '_'],
		['Sqr', 1, 'Square', '_'],
		['Tri', 2, 'Triangle', '_']
	]


	tonewheel_config = { 
		"Sin": "",

		"Sqr": """
			osc.harmonic.1=1.0
			osc.harmonic.3=0.333333333333
			osc.harmonic.5=0.2
			osc.harmonic.7=0.142857142857
			osc.harmonic.9=0.111111111111
			osc.harmonic.11=0.090909090909""",

		"Tri": """
			osc.harmonic.1=1.0
			osc.harmonic.3=0.111111111111
			osc.harmonic.5=0.04
			osc.harmonic.7=0.02040816326530612
			osc.harmonic.9=0.012345679012345678
			osc.harmonic.11=0.008264462809917356"""
	}

	# ---------------------------------------------------------------------------
	# Controllers & Screens
	# ---------------------------------------------------------------------------

	drawbar_ticks = [ ['0','1','2','3','4','5','6','7','8'], [127,119,103,87,71,55,39,23,7] ]

	# MIDI Controllers
	_ctrls = [
		['volume',7,96,127],
#		['swellpedal 2',11,96],
		['reverb',91,4,127],
		['convol. mix',94,64,127],

		['rotary toggle',64,'off','off|on'],
#		['rotary speed',1,64,127],
#		['rotary speed',1,'off','slow|off|fast'],
		['rotary speed',1,'off',[['slow','off','fast'],[0,43,86]]],
#		['rotary select',67,0,127],
#		['rotary select',67,'off/off','off/off|slow/off|fast/off|off/slow|slow/slow|fast/slow|off/fast|slow/fast|fast/fast'],
		['rotary select',67,'off/off',[['off/off','slow/off','fast/off','off/slow','slow/slow','fast/slow','off/fast','slow/fast','fast/fast'],[0,15,30,45,60,75,90,105,120]]],

		['DB 16',70,'8',drawbar_ticks],
		['DB 5 1/3',71,'8',drawbar_ticks],
		['DB 8',72,'8',drawbar_ticks],
		['DB 4',73,'0',drawbar_ticks],
		['DB 2 2/3',74,'0',drawbar_ticks],
		['DB 2',75,'0',drawbar_ticks],
		['DB 1 3/5',76,'0',drawbar_ticks],
		['DB 1 1/3',77,'0',drawbar_ticks],
		['DB 1',78,'0',drawbar_ticks],

		['vibrato upper',31,'off','off|on'],
		['vibrato lower',30,'off','off|on'],
		['vibrato routing',95,'off','off|lower|upper|both'],
		#['vibrato selector',92,'c3','v1|v2|v3|c1|c2|c3'],
		['vibrato selector',92,'c3',[['v1','v2','v3','c1','c2','c3'],[0,23,46,69,92,115]]],

		#['percussion',66,'off','off|on'],
		['percussion',80,'off','off|on'],
		['percussion volume',81,'soft','soft|hard'],
		['percussion decay',82,'slow','slow|fast'],
		['percussion harmonic',83,'2nd','2nd|3rd'],

		['overdrive',65,'off','off|on'],
		['overdrive character',93,0,127],
		['overdrive inputgain',21,45,127],
		['overdrive outputgain',22,10,127]
	]

	# Controller Screens
	_ctrl_screens = [
		['main',['volume','percussion','rotary speed','vibrato routing']],
		['drawbars 1',['DB 16','DB 5 1/3','DB 8','DB 4']],
		['drawbars 2',['DB 2 2/3','DB 2','DB 1 3/5','DB 1 1/3']],
		['drawbars 3 & reverb',['DB 1', 'reverb', 'convol. mix']],
		['rotary',['rotary toggle','rotary select','rotary speed']],
		['vibrato',['vibrato upper','vibrato lower','vibrato routing','vibrato selector']],
		['percussion',['percussion','percussion decay','percussion harmonic','percussion volume']],
		['overdrive',['overdrive','overdrive character','overdrive inputgain','overdrive outputgain']]
	]

	# setBfree preset params => controllers
	_param2zcsymbol = {
		'reverbmix': 'reverb',
		'rotaryspeed': 'rotary speed',
		'drawbar_1': 'DB 16',
		'drawbar_2': 'DB 5 1/3',
		'drawbar_3': 'DB 8',
		'drawbar_4': 'DB 4',
		'drawbar_5': 'DB 2 2/3',
		'drawbar_6': 'DB 2',
		'drawbar_7': 'DB 1 3/5',
		'drawbar_8': 'DB 1 1/3',
		'drawbar_9': 'DB 1',
		'vibratoupper': 'vibrato upper',
		'vibratolower': 'vibrato lower',
		'vibratorouting': 'vibrato routing',
		'vibrato': 'vibrato selector',
		'perc': 'percussion',
		'percvol': 'percussion volume',
		'percspeed': 'percussion decay',
		'percharm': 'percussion harmonic',
		'overdrive': 'overdrive',
		'overdrive_char': 'overdrive character',
		'overdrive_igain': 'overdrive inputgain',
		'overdrive_ogain': 'overdrive outputgain'
	}

	#----------------------------------------------------------------------------
	# Config variables
	#----------------------------------------------------------------------------

	base_dir = zynthian_engine.data_dir + "/setbfree"
	presets_fpath = base_dir + "/pgm/all.pgm"
	config_tpl_fpath = base_dir + "/cfg/zynthian.cfg.tpl"
	config_my_fpath = zynthian_engine.config_dir + "/setbfree/zynthian.cfg"
	config_autogen_fpath = zynthian_engine.config_dir + "/setbfree/.autogen.cfg"

	#----------------------------------------------------------------------------
	# Initialization
	#----------------------------------------------------------------------------

	def __init__(self, state_manager=None):
		super().__init__(state_manager)
		self.name = "setBfree"
		self.nickname = "BF"
		self.jackname = "setBfree"

		self.options['midi_chan']=False
		self.options['replace'] = False
		self.options['drop_pc']=True
		self.options['layer_audio_out']=False

		self.manuals_config = None
		self.tonewheel_model = None
		self.show_favs_bank = False

		#Process command ...
		if self.config_remote_display():
			self.command = "setBfree -p \"{}\" -c \"{}\"".format(self.presets_fpath, self.config_autogen_fpath)
		else:
			self.command = "setBfree -p \"{}\" -c \"{}\"".format(self.presets_fpath, self.config_autogen_fpath)

		self.command_prompt = "\nAll systems go."

		self.reset()


	def generate_config_file(self, midi_chans):
		# Get user's config
		try:
			with open(self.config_my_fpath, 'r') as my_cfg_file:
				my_cfg_data=my_cfg_file.read()
		except:
			my_cfg_data=""

		# Generate on-the-fly config
		with open(self.config_tpl_fpath, 'r') as cfg_tpl_file:
			cfg_data = cfg_tpl_file.read()
			cfg_data = cfg_data.replace('#OSC.TUNING#', str(int(self.state_manager.fine_tuning_freq)))
			cfg_data = cfg_data.replace('#MIDI.UPPER.CHANNEL#', str(1 + midi_chans[0]))
			cfg_data = cfg_data.replace('#MIDI.LOWER.CHANNEL#', str(1 + midi_chans[1]))
			cfg_data = cfg_data.replace('#MIDI.PEDALS.CHANNEL#', str(1 + midi_chans[2]))
			cfg_data = cfg_data.replace('#TONEWHEEL.CONFIG#', self.tonewheel_config[self.tonewheel_model])
			cfg_data += "\n" + my_cfg_data
			with open(self.config_autogen_fpath, 'w+') as cfg_file:
				cfg_file.write(cfg_data)

	# ---------------------------------------------------------------------------
	# Layer Management
	# ---------------------------------------------------------------------------

	def get_name(self, layer):
		res = self.name
		chan_name = self.get_chan_name(layer.get_midi_chan())
		if chan_name:
			res = res + '/' + chan_name
		return res


	def get_path(self, layer):
		path = self.name
		if not self.manuals_config:
			path += "/Manuals"
		elif not self.tonewheel_model:
			path += "/Tonewheel"
		else:
			#chan_name = self.get_chan_name(layer.get_midi_chan())
			#if chan_name:
			#	path = path + '/' + chan_name
			pass
			#path += "/" + self.tonewheel_model
		return path

	# ---------------------------------------------------------------------------
	# MIDI Channel Management
	# ---------------------------------------------------------------------------

	def get_chan_name(self, chan):
		try:
			return self.chan_names[str(chan)]
		except:
			return None

	#----------------------------------------------------------------------------
	# Bank Managament
	#----------------------------------------------------------------------------

	def get_bank_list(self, layer):
		if not self.manuals_config:
			return self.bank_manuals_list
		elif not self.tonewheel_model:
			return self.bank_twmodels_list
		else:
			#self.show_favs_bank = True
			if layer.bank_name == "Upper":
				return [[self.base_dir + "/pgm-banks/upper/most_popular.pgm",0, "Upper", "_"]]
			elif layer.bank_name == "Lower":
				return [[self.base_dir + "/pgm-banks/lower/lower_voices.pgm",0, "Lower", "_"]]
			elif layer.bank_name == "Pedals":
				return [[self.base_dir + "/pgm-banks/pedals/pedals.pgm",0, "Pedals", "_"]]

		#return self.get_filelist(self.get_bank_dir(layer),"pgm")


	def set_bank(self, layer, bank):
		if not self.manuals_config:
			self.manuals_config = bank
			self.layers[0].load_bank_list()
			self.layers[0].reset_bank()
			return None

		elif not self.tonewheel_model:
			self.tonewheel_model = bank[0]

		if not self.proc:
			ch = self.layers[0].get_midi_chan()
			self.midi_chans = [ch, 15, 15]
			self.chan_names = {
				str(ch): 'Upper'
			}

			logging.info("Upper Layer in chan {}".format(ch))
			i = 0
			self.layers[i].bank_name = "Upper"
			self.layers[i].load_bank_list()
			self.layers[i].set_bank(0)

			# Extra layers
			if self.manuals_config[4][0]:
				i += 1
				if len(self.layers)==i:
					try:
						ch = self.state_manager.screens['layer'].get_next_free_midi_chan(ch)
						logging.info("Lower Manual Layer in chan {}".format(ch))
						self.state_manager.screens['layer'].add_layer_midich(ch, False)
						self.layers[i].bank_name = "Lower"
						self.layers[i].load_bank_list()
						self.layers[i].set_bank(0)
						self.midi_chans[1] = ch
						self.chan_names[str(ch)] = "Lower"
					except Exception as e:
						logging.error("Lower Manual Layer can't be added! => {}".format(e))
				else:
					ch = self.layers[i].get_midi_chan()
					self.midi_chans[1] = ch
					self.chan_names[str(ch)] = "Lower"

			if self.manuals_config[4][1]:
				i += 1
				if len(self.layers)==i:
					try:
						# Adding Pedal Layer
						ch = self.state_manager.screens['layer'].get_next_free_midi_chan(ch)
						logging.info("Pedal Layer in chan {}".format(ch))
						self.state_manager.screens['layer'].add_layer_midich(ch, False)
						self.layers[i].bank_name = "Pedals"
						self.layers[i].load_bank_list()
						self.layers[i].set_bank(0)
						self.midi_chans[2] = ch
						self.chan_names[str(ch)] = "Pedals"
					except Exception as e:
						logging.error("Pedal Layer can't be added! => {}".format(e))
				else:
					ch = self.layers[i].get_midi_chan()
					self.midi_chans[2] = ch
					self.chan_names[str(ch)] = "Pedals"

			# Start engine
			logging.debug("STARTING SETBFREE!!")
			self.generate_config_file(self.midi_chans)
			self.start()
			self.state_manager.zynautoconnect_midi(True)
			self.state_manager.zynautoconnect_audio()

			midi_prog = self.manuals_config[4][2]
			if midi_prog and isinstance(midi_prog, int):
				logging.debug("Loading manuals configuration program: {}".format(midi_prog))
				self.state_manager.zynmidi.set_midi_prg(self.midi_chans[0], midi_prog)

			#self.state_manager.screens['layer'].fill_list()

			return True



	#----------------------------------------------------------------------------
	# Preset Managament
	#----------------------------------------------------------------------------

	def get_preset_list(self, bank):
		logging.debug("Preset List for Bank {}".format(bank[0]))
		return self.load_program_list(bank[0])


	def set_preset(self, layer, preset, preload=False):
		if super().set_preset(layer,preset):
			self.update_controller_values(layer, preset)
			return True
		else:
			return False


	def cmp_presets(self, preset1, preset2):
		try:
			if preset1[1][2]==preset2[1][2]:
				return True
			else:
				return False
		except:
			return False


	#----------------------------------------------------------------------------
	# Controller Managament
	#----------------------------------------------------------------------------

	def update_controller_values(self, layer, preset):
		#Get values from preset params and set them into controllers
		for param, v in preset[3].items():
			try:
				zcsymbol=self._param2zcsymbol[param]
			except Exception as e:
				logging.debug("No controller for param {}".format(param))
				continue

			try:
				zctrl=layer.controllers_dict[zcsymbol]

				if zctrl.symbol=='rotary speed':
					if v=='tremolo': v='fast'
					elif v=='chorale': v='slow'
					else: v='off'

				#logging.debug("Updating controller '{}' ({}) => {}".format(zctrl.symbol,zctrl.name,zctrl.value))
				zctrl.set_value(v, True)

				#Refresh GUI controller in screen when needed ...
				if self.state_manager.current_screen=='control':
					self.state_manager.screens['control'].set_controller_value(zctrl)

			except Exception as e:
				logging.debug("Can't update controller '{}' => {}".format(zcsymbol,e))


	def midi_zctrl_change(self, zctrl, val):
		try:
			if val!=zctrl.get_value():
				zctrl.set_value(val)
				#logging.debug("MIDI CC {} -> '{}' = {}".format(zctrl.midi_cc, zctrl.name, val))

<<<<<<< HEAD
				#Refresh GUI controller in screen when needed ...
				if self.state_manager.current_screen=='control':
					self.state_manager.screens['control'].set_controller_value(zctrl)

=======
>>>>>>> 631218d0
		except Exception as e:
			logging.debug(e)

	#----------------------------------------------------------------------------
	# Specific functionality
	#----------------------------------------------------------------------------

	def get_bank_dir(self, layer):
		bank_dir=self.base_dir+"/pgm-banks"
		chan_name=self.get_chan_name(layer.get_midi_chan())
		if chan_name:
			bank_dir=bank_dir+'/'+chan_name
		return bank_dir


	def load_program_list(self,fpath):
		pgm_list=None
		try:
			with open(fpath) as f:
				pgm_list=[]
				lines = f.readlines()
				ptrn1=re.compile("^([\d]+)[\s]*\{[\s]*name\=\"([^\"]+)\"")
				ptrn2=re.compile("[\s]*[\{\}\,]+[\s]*")
				i=0
				for line in lines:
					#Test with first pattern
					m=ptrn1.match(line)
					if not m: continue

					#Get line parts...
					fragments=ptrn2.split(line)

					params={}
					try:
						#Get program MIDI number
						prg=int(fragments[0])-1
						if prg>=0:
							#Get params from line parts ...
							for frg in fragments[1:]:
								parts=frg.split('=')
								try:
									params[parts[0].lower()]=parts[1].strip("\"\'")
								except:
									pass

							#Extract program name
							title=params['name']
							del params['name']

							#Complete program params ...
							#if 'vibrato' in params:
							#	params['vibratoupper']='on'
							#	params['vibratorouting']='upper'

							#Extract drawbars values
							if 'drawbars' in params:
								j=1
								for v in params['drawbars']:
									if v in ['0','1','2','3','4','5','6','7','8']:
										params['drawbar_'+str(j)]=v
										j=j+1
								del params['drawbars']

							#Add program to list
							pgm_list.append([i,[0,0,prg],title,params])
							i=i+1
					except:
						#print("Ignored line: %s" % line)
						pass

		except Exception as err:
			pgm_list=None
			logging.error("Getting program info from %s => %s" % (fpath,err))

		return pgm_list

	# ---------------------------------------------------------------------------
	# Extended Config
	# ---------------------------------------------------------------------------

	def get_extended_config(self):
		xconfig = { 
			'manuals_config': self.manuals_config,
			'tonewheel_model': self.tonewheel_model
		}
		return xconfig


	def set_extended_config(self, xconfig):
		try:
			self.manuals_config = xconfig['manuals_config']
			self.tonewheel_model = xconfig['tonewheel_model']
		except Exception as e:
			logging.error("Can't setup extended config => {}".format(e))

#******************************************************************************<|MERGE_RESOLUTION|>--- conflicted
+++ resolved
@@ -427,13 +427,6 @@
 				zctrl.set_value(val)
 				#logging.debug("MIDI CC {} -> '{}' = {}".format(zctrl.midi_cc, zctrl.name, val))
 
-<<<<<<< HEAD
-				#Refresh GUI controller in screen when needed ...
-				if self.state_manager.current_screen=='control':
-					self.state_manager.screens['control'].set_controller_value(zctrl)
-
-=======
->>>>>>> 631218d0
 		except Exception as e:
 			logging.debug(e)
 
