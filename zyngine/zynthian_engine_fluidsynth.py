--- conflicted
+++ resolved
@@ -94,11 +94,7 @@
 
 		self.fs_options += " -o synth.effects-groups={}".format(n_fxgrp)
 
-<<<<<<< HEAD
-		self.command = "/usr/local/bin/fluidsynth -a jack -m jack -g 1 {}".format(self.fs_options)
-=======
-		self.command = "fluidsynth -a jack -m jack -g 1 -j {}".format(self.fs_options)
->>>>>>> b79f657d
+		self.command = "fluidsynth -a jack -m jack -g 1 {}".format(self.fs_options)
 		self.command_prompt = "\n> "
 
 		self.start()
