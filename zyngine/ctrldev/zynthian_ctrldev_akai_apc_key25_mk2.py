--- conflicted
+++ resolved
@@ -189,13 +189,8 @@
         self._device_handler = DeviceHandler(state_manager, self._leds)
         self._mixer_handler = MixerHandler(state_manager, self._leds)
         self._padmatrix_handler = PadMatrixHandler(state_manager, self._leds)
-<<<<<<< HEAD
-        self._stepseq_handler = StepSeqHandler(
-            state_manager, self._leds, idev_in)
+        self._stepseq_handler = StepSeqHandler(state_manager, self._leds, idev_in)
         self._looper_handler = LooperHandler(state_manager, self._leds, idev_in, idev_out)
-=======
-        self._stepseq_handler = StepSeqHandler(state_manager, self._leds, idev_in)
->>>>>>> 199d47f0
         self._current_handler = self._mixer_handler
         self._is_shifted = False
 
