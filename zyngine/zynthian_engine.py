# -*- coding: utf-8 -*-
#******************************************************************************
# ZYNTHIAN PROJECT: Zynthian Engine (zynthian_engine)
# 
# zynthian_engine is the base class for the Zynthian Synth Engine
# 
# Copyright (C) 2015-2016 Fernando Moyano <jofemodo@zynthian.org>
#
#******************************************************************************
# 
# This program is free software; you can redistribute it and/or
# modify it under the terms of the GNU General Public License as
# published by the Free Software Foundation; either version 2 of
# the License, or any later version.
#
# This program is distributed in the hope that it will be useful,
# but WITHOUT ANY WARRANTY; without even the implied warranty of
# MERCHANTABILITY or FITNESS FOR A PARTICULAR PURPOSE. See the
# GNU General Public License for more details.
#
# For a full copy of the GNU General Public License see the LICENSE.txt file.
# 
#******************************************************************************

#import sys
import os
import re
import copy
import json
import liblo
import logging
import pexpect
from time import sleep
from os.path import isfile, isdir, join
from string import Template
from collections import OrderedDict

from . import zynthian_controller

#--------------------------------------------------------------------------------
# Basic Engine Class: Spawn a proccess & manage IPC communication using pexpect
#--------------------------------------------------------------------------------

class zynthian_basic_engine:

	# ---------------------------------------------------------------------------
	# Data dirs 
	# ---------------------------------------------------------------------------

	config_dir = os.environ.get('ZYNTHIAN_CONFIG_DIR',"/zynthian/config")
	data_dir = os.environ.get('ZYNTHIAN_DATA_DIR',"/zynthian/zynthian-data")
	my_data_dir = os.environ.get('ZYNTHIAN_MY_DATA_DIR',"/zynthian/zynthian-my-data")
	ex_data_dir = os.environ.get('ZYNTHIAN_EX_DATA_DIR',"/media/usb0")

	# ---------------------------------------------------------------------------
	# Initialization
	# ---------------------------------------------------------------------------

	def __init__(self, name=None, command=None, prompt=None, cwd=None):
		self.name = name
		self.layer_cb = None

		self.proc = None
		self.proc_timeout = 20
		self.proc_start_sleep = None
		self.command = command
		self.command_env = os.environ.copy()
		self.command_prompt = prompt
		self.command_cwd = cwd


	def __del__(self):
		self.stop()


	# ---------------------------------------------------------------------------
	# Subproccess Management & IPC
	# ---------------------------------------------------------------------------

	def start(self):
		if not self.proc:
			logging.info("Starting Engine {}".format(self.name))
			try:
				logging.debug("Command: {}".format(self.command))
				# Turns out that environment's PWD is not set automatically 
				# when cwd is specified for pexpect.spawn(), so do it here.
				if (self.command_cwd):
					self.command_env['PWD'] = self.command_cwd

				# Setting cwd is because we've set PWD above. Some engines doesn't
				# care about the process's cwd, but it is more consistent to set 
				# cwd when PWD has been set.
				self.proc=pexpect.spawn(self.command, timeout=self.proc_timeout, env=self.command_env, cwd=self.command_cwd)

				self.proc.delaybeforesend = 0

				output = self.proc_get_output()

				if self.proc_start_sleep:
					sleep(self.proc_start_sleep)

				return output

			except Exception as err:
				logging.error("Can't start engine {} => {}".format(self.name, err))


	def stop(self):
		if self.proc:
			try:
				logging.info("Stoping Engine " + self.name)
				self.proc.terminate()
				sleep(0.2)
				self.proc.terminate(True)
				self.proc=None
			except Exception as err:
				logging.error("Can't stop engine {} => {}".format(self.name, err))


	def proc_get_output(self):
		if self.command_prompt:
			self.proc.expect(self.command_prompt)
			return self.proc.before.decode()
		else:
			logging.warning("Command Prompt is not defined!")
			return None


	def proc_cmd(self, cmd):
		if self.proc:
			try:
				#logging.debug("proc command: "+cmd)
				self.proc.sendline(cmd)
				out=self.proc_get_output()
				#logging.debug("proc output:\n{}".format(out))
			except Exception as err:
				out=""
				logging.error("Can't exec engine command: {} => {}".format(cmd, err))
			return out


#------------------------------------------------------------------------------
# Synth Engine Base Class
#------------------------------------------------------------------------------

class zynthian_engine(zynthian_basic_engine):

	# ---------------------------------------------------------------------------
	# Default Controllers & Screens
	# ---------------------------------------------------------------------------

	# Standard MIDI Controllers
	_ctrls=[
		['volume',7,96],
		['modulation',1,0],
		['pan',10,64],
		['sustain',64,'off',['off','on']]
	]

	# Controller Screens
	_ctrl_screens=[
		['main',['volume','modulation','pan','sustain']]
	]

	# ---------------------------------------------------------------------------
	# Config variables
	# ---------------------------------------------------------------------------

	# ---------------------------------------------------------------------------
	# Initialization
	# ---------------------------------------------------------------------------

	def __init__(self, zyngui=None):
		super().__init__()

		self.zyngui = zyngui
		self.custom_gui_fpath = None

		self.type = "MIDI Synth"
		self.nickname = ""
		self.jackname = ""

		self.loading = 0
		self.layers = []

		self.options = {
			'clone': True,
			'note_range': True,
			'audio_route': True,
			'midi_chan': True,
			'replace': True,
			'drop_pc': False,
			'layer_audio_out': True
		}

		self.osc_target = None
		self.osc_target_port = None
		self.osc_server = None
		self.osc_server_port = None
		self.osc_server_url = None

		self.preset_favs = None
		self.preset_favs_fpath = None
		self.show_favs_bank = True

		self.learned_cc = [[None for c in range(128)] for chan in range(16)]
		self.learned_zctrls = {}


	def __del__(self):
		self.stop()


	def reset(self):
		#Reset Vars
		self.loading=0
		self.loading_snapshot=False
		#TODO: OSC, IPC, ...


	def config_remote_display(self):
		if 'ZYNTHIAN_X11_SSH' in os.environ and 'SSH_CLIENT' in os.environ and 'DISPLAY' in os.environ:
			return True
		elif os.system('systemctl -q is-active vncserver1'):
			return False
		else:
			self.command_env['DISPLAY'] = ':1'
			return True


	def get_next_jackname(self, jname, sanitize=False):
		try:
			# Jack, when listing ports, accepts regular expressions as the jack name.
			# So, for avoiding problems, jack names shouldn't contain regex characters.
			if sanitize:
				jname = re.sub("[\_]{2,}", "_", re.sub("[\s\'\*\(\)\[\]]", "_", jname))
			jname_count = self.zyngui.screens['layer'].get_jackname_count(jname)
		except Exception as e:
			jname_count = 0
			logging.error(e)

		return "{}-{:02d}".format(jname, jname_count)


	# ---------------------------------------------------------------------------
	# Loading GUI signalization
	# ---------------------------------------------------------------------------

	def start_loading(self):
		self.loading = self.loading + 1
		if self.loading < 1: self.loading = 1
		if self.zyngui:
			self.zyngui.start_loading()

	def stop_loading(self):
		self.loading = self.loading - 1
		if self.loading<0: self.loading = 0
		if self.zyngui:
			self.zyngui.stop_loading()

	def reset_loading(self):
		self.loading = 0
		if self.zyngui:
			self.zyngui.stop_loading()

	# ---------------------------------------------------------------------------
	# Refresh Management
	# ---------------------------------------------------------------------------

	def refresh_all(self, refresh=True):
		for layer in self.layers:
			layer.refresh_flag = refresh

	# ---------------------------------------------------------------------------
	# OSC Management
	# ---------------------------------------------------------------------------

	def osc_init(self, target_port=None, proto=liblo.UDP):
		if target_port:
			self.osc_target_port = target_port
		try:
			self.osc_target = liblo.Address('localhost', self.osc_target_port, proto)
			logging.info("OSC target in port %s" % str(self.osc_target_port))
			self.osc_server = liblo.ServerThread(None, proto)
			self.osc_server_port = self.osc_server.get_port()
			self.osc_server_url = liblo.Address('localhost', self.osc_server_port, proto).get_url()
			logging.info("OSC server running in port %s" % str(self.osc_server_port))
			self.osc_add_methods()
			self.osc_server.start()
		except liblo.AddressError as err:
			logging.error("OSC Server can't be initialized (%s). Running without OSC feedback." % err)


	def osc_end(self):
		if self.osc_server:
			try:
				#self.osc_server.stop()
				logging.info("OSC server stopped")
			except Exception as err:
				logging.error("Can't stop OSC server => %s" % err)


	def osc_add_methods(self):
		self.osc_server.add_method(None, None, self.cb_osc_all)


	def cb_osc_all(self, path, args, types, src):
		logging.info("OSC MESSAGE '%s' from '%s'" % (path, src.url))
		for a, t in zip(args, types):
			logging.debug("argument of type '%s': %s" % (t, a))


	# ---------------------------------------------------------------------------
	# Generating list from different sources
	# ---------------------------------------------------------------------------

	@staticmethod
	def get_filelist(dpath, fext):
		res = []
		if isinstance(dpath, str): dpath = [('_', dpath)]
		fext = '.' + fext
		xlen = len(fext)
		i = 0
		for dpd in dpath:
			dp = dpd[1]
			dn = dpd[0]
			try:
				for f in sorted(os.listdir(dp)):
					if not f.startswith('.') and isfile(join(dp, f)) and f[-xlen:].lower() == fext:
						title = str.replace(f[:-xlen], '_', ' ')
						if dn != '_': title = dn + '/' + title
						#print("filelist => " + title)
						res.append([join(dp, f), i, title, dn, f])
						i = i + 1
			except Exception as e:
				#logging.warning("Can't access directory '{}' => {}".format(dp,e))
				pass

		return res


	@staticmethod
	def get_dirlist(dpath, exclude_empty=True):
		res = []
		if isinstance(dpath, str): dpath = [('_', dpath)]
		i = 0
		for dpd in dpath:
			dp = dpd[1]
			dn = dpd[0]
			try:
				for f in sorted(os.listdir(dp)):
					dpath = join(dp,f)
					if not os.path.isdir(dpath) or (exclude_empty and next(os.scandir(dpath), None) is None):
						continue
					if not f.startswith('.') and isdir(dpath):
						title, ext = os.path.splitext(f)
						title = str.replace(title, '_', ' ')
						if dn != '_': title = dn + '/' + title
						res.append([dpath, i, title, dn, f])
						i = i + 1
			except Exception as e:
				#logging.warning("Can't access directory '{}' => {}".format(dp,e))
				pass

		return res

	# ---------------------------------------------------------------------------
	# Layer Management
	# ---------------------------------------------------------------------------

	def add_layer(self, layer):
		self.layers.append(layer)
		layer.jackname = self.jackname


	def del_layer(self, layer):
		self.layers.remove(layer)
		layer.jackname = None


	def del_all_layers(self):
		for layer in self.layers:
			self.del_layer(layer)


	def get_name(self, layer):
		return self.name


	def get_path(self, layer):
		return self.name

	# ---------------------------------------------------------------------------
	# MIDI Channel Management
	# ---------------------------------------------------------------------------

	def set_midi_chan(self, layer):
		pass


	def get_active_midi_channels(self):
		chans = []
		for layer in self.layers:
			if layer.midi_chan is None:
				return None
			elif layer.midi_chan >= 0 and layer.midi_chan <= 15:
				chans.append(layer.midi_chan)
		return chans


	# ---------------------------------------------------------------------------
	# Bank Management
	# ---------------------------------------------------------------------------


	def get_bank_list(self, layer=None):
		logging.info('Getting Bank List for %s: NOT IMPLEMENTED!' % self.name)


	def set_bank(self, layer, bank):
		self.zyngui.zynmidi.set_midi_bank_msb(layer.get_midi_chan(), bank[1])
		return True


	# ---------------------------------------------------------------------------
	# Preset Management
	# ---------------------------------------------------------------------------

	def get_preset_list(self, bank):
		logging.info('Getting Preset List for %s: NOT IMPLEMENTED!', self.name)


	def set_preset(self, layer, preset, preload=False):
		if isinstance(preset[1], int):
			self.zyngui.zynmidi.set_midi_prg(layer.get_midi_chan(), preset[1])
		else:
			self.zyngui.zynmidi.set_midi_preset(layer.get_midi_chan(), preset[1][0], preset[1][1], preset[1][2])
		return True


	def cmp_presets(self, preset1, preset2):
		try:
			if preset1[1][0] == preset2[1][0] and preset1[1][1] == preset2[1][1] and preset1[1][2] == preset2[1][2]:
				return True
			else:
				return False
		except:
			return False

	def is_preset_user(self, preset):
		return isinstance(preset[0], str) and preset[0].startswith(self.my_data_dir)


	# To implement in derived classes
	#def save_preset(self, bank_name, preset_name):
	#def delete_preset(self, preset):
	#def rename_preset(self, preset, new_name):

	# ---------------------------------------------------------------------------
	# Preset Favorites Management
	# ---------------------------------------------------------------------------

	def toggle_preset_fav(self, layer, preset):
		if self.preset_favs is None:
			self.load_preset_favs()

		try:
			del self.preset_favs[str(preset[0])]
			fav_status = False
		except:
			self.preset_favs[str(preset[0])] = [layer.bank_info, preset]
			fav_status = True

		try:
			with open(self.preset_favs_fpath, 'w') as f:
				json.dump(self.preset_favs, f)
		except Exception as e:
			logging.error("Can't save preset favorites! => {}".format(e))

		return fav_status


	def remove_preset_fav(self, preset):
		if self.preset_favs is None:
			self.load_preset_favs()
		try:
			del self.preset_favs[str(preset[0])]
			with open(self.preset_favs_path, 'w') as f:
				json.dump(self.preset_favs, f)
		except:
			pass # Don't care if preset not in favs


	def get_preset_favs(self, layer):
		if self.preset_favs is None:
			self.load_preset_favs()

		return self.preset_favs


	def is_preset_fav(self, preset):
		if self.preset_favs is None:
			self.load_preset_favs()

		#if str(preset[0]) in [str(item[1][0]) for item in self.preset_favs.values()]:
		if str(preset[0]) in self.preset_favs:
			return True
		else:
			return False


	def load_preset_favs(self):
		if self.nickname:
			fname = self.nickname.replace("/","_")
			self.preset_favs_fpath = self.my_data_dir + "/preset-favorites/" + fname + ".json"

			try:
				with open(self.preset_favs_fpath) as f:
					self.preset_favs = json.load(f, object_pairs_hook=OrderedDict)
			except:
				self.preset_favs = OrderedDict()

			#TODO: Remove invalid presets from favourite's list

		else:
			logging.warning("Can't load preset favorites until the engine have a nickname!")


	# ---------------------------------------------------------------------------
	# Controllers Management
	# ---------------------------------------------------------------------------

	def set_ctrl_update_cb(self, cb):
		self.layer_cb = cb


	# Get zynthian controllers dictionary:
	# + Default implementation uses a static controller definition array
	def get_controllers_dict(self, layer):
		midich = layer.get_midi_chan()
<<<<<<< HEAD
=======
		zctrls = OrderedDict()
>>>>>>> f4653554

		if self._ctrls is not None:
			for ctrl in self._ctrls:
				options = {}

				#OSC control =>
				if isinstance(ctrl[1], str):
					#replace variables ...
					tpl = Template(ctrl[1])
					cc = tpl.safe_substitute(ch = midich)
					try:
						cc = tpl.safe_substitute(i = layer.part_i)
					except:
						pass
					#set osc_port option ...
					if self.osc_target_port > 0:
						options['osc_port'] = self.osc_target_port
					#debug message
					logging.debug('CONTROLLER %s OSC PATH => %s' % (ctrl[0],cc))
				#MIDI Control =>
				else:
					cc = ctrl[1]

				#Build controller depending on array length ...
				if len(ctrl) > 4:
					if isinstance(ctrl[4], str):
						zctrl = zynthian_controller(self, ctrl[4], ctrl[0])
					else:
						zctrl = zynthian_controller(self, ctrl[0])
						zctrl.graph_path = ctrl[4]
					zctrl.setup_controller(midich, cc, ctrl[2], ctrl[3])
				elif len(ctrl) > 3:
					zctrl = zynthian_controller(self, ctrl[0])
					zctrl.setup_controller(midich, cc, ctrl[2], ctrl[3])
				else:
					zctrl = zynthian_controller(self, ctrl[0])
					zctrl.setup_controller(midich, cc, ctrl[2])

				#Set controller extra options
				if len(options) > 0:
					zctrl.set_options(options)

				zctrls[zctrl.symbol] = zctrl
		return zctrls


	def generate_ctrl_screens(self, zctrl_dict):
		if self._ctrl_screens is None:
			self._ctrl_screens = []

		c = 1
		ctrl_set = []
		for symbol, zctrl in zctrl_dict.items():
			try:
				#logging.debug("CTRL {}".format(symbol))
				ctrl_set.append(symbol)
				if len(ctrl_set) >= 4:
					#logging.debug("ADDING CONTROLLER SCREEN {}#{}".format(self.nickname,c))
					self._ctrl_screens.append(["{}#{}".format(self.nickname, c), ctrl_set])
					ctrl_set=[]
					c = c + 1
			except Exception as err:
				logging.error("Generating Controller Screens => {}".format(err))

		if len(ctrl_set) >= 1:
			#logging.debug("ADDING CONTROLLER SCREEN #"+str(c))
			self._ctrl_screens.append(["{}#{}".format(self.nickname, c), ctrl_set])


	def send_controller_value(self, zctrl):
		raise Exception("NOT IMPLEMENTED!")


	#----------------------------------------------------------------------------
	# MIDI learning
	#----------------------------------------------------------------------------

	def init_midi_learn(self, zctrl):
		logging.info("Learning '{}' ({}) ...".format(zctrl.symbol, zctrl.get_path()))


	def midi_unlearn(self, zctrl):
		if zctrl.get_path() in self.learned_zctrls:
			logging.info("Unlearning '{}' ...".format(zctrl.symbol))
			try:
				self.learned_cc[zctrl.midi_learn_chan][zctrl.midi_learn_cc] = None
				del self.learned_zctrls[zctrl.get_path()]
				return zctrl._unset_midi_learn()
			except Exception as e:
				logging.warning("Can't unlearn => {}".format(e))


	def set_midi_learn(self, zctrl ,chan, cc):
		try:
			# Clean current binding if any ...
			try:
				self.learned_cc[chan][cc].midi_unlearn()
			except:
				pass
			# Add midi learning info
			self.learned_zctrls[zctrl.get_path()] = zctrl
			self.learned_cc[chan][cc] = zctrl
			return zctrl._set_midi_learn(chan, cc)
		except Exception as e:
			logging.error("Can't learn {} => {}".format(zctrl.symbol, e))


	def keep_midi_learn(self, zctrl):
		try:
			zpath = zctrl.get_path()
			old_zctrl = self.learned_zctrls[zpath]
			chan = old_zctrl.midi_learn_chan
			cc = old_zctrl.midi_learn_cc
			self.learned_zctrls[zpath] = zctrl
			self.learned_cc[chan][cc] = zctrl
			return zctrl._set_midi_learn(chan, cc)
		except:
			pass


	def reset_midi_learn(self):
		logging.info("Reset MIDI-learn ...")
		self.learned_zctrls = {}
		self.learned_cc = [[None for chan in range(16)] for cc in range(128)]


	def cb_midi_learn(self, zctrl, chan, cc):
		return self.set_midi_learn(zctrl, chan, cc)


	#----------------------------------------------------------------------------
	# MIDI CC processing
	#----------------------------------------------------------------------------

	def midi_control_change(self, chan, ccnum, val):
		try:
			self.learned_cc[chan][ccnum].midi_control_change(val)
		except:
			pass


	def midi_zctrl_change(self, zctrl, val):
		if val != zctrl.get_ctrl_midi_val():
			try:
				zctrl.midi_control_change(val)
			except Exception as e:
				logging.debug(e)


	# ---------------------------------------------------------------------------
	# Options and Extended Config
	# ---------------------------------------------------------------------------

	def get_options(self):
		return self.options


	def get_extended_config(self):
		return None


	def set_extended_config(self, xconfig):
		pass

	# ---------------------------------------------------------------------------
	# API methods
	# ---------------------------------------------------------------------------

	@classmethod
	def get_zynapi_methods(cls):
		return [f for f in dir(cls) if f.startswith('zynapi_')]
		#callable(f) and


	# Remove double spacing
	@classmethod
	def remove_double_spacing(cls, lines):
		double_line = []
		for index,line in enumerate(lines):
			if line.strip() == "" and index > 0 and lines[index - 1].strip() == "":
				double_line.append(index)
		double_line.sort(reverse=True)
		for line in double_line:
			del lines[line]


#******************************************************************************<|MERGE_RESOLUTION|>--- conflicted
+++ resolved
@@ -538,10 +538,7 @@
 	# + Default implementation uses a static controller definition array
 	def get_controllers_dict(self, layer):
 		midich = layer.get_midi_chan()
-<<<<<<< HEAD
-=======
 		zctrls = OrderedDict()
->>>>>>> f4653554
 
 		if self._ctrls is not None:
 			for ctrl in self._ctrls:
