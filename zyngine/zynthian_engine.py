# -*- coding: utf-8 -*-
#******************************************************************************
# ZYNTHIAN PROJECT: Zynthian Engine (zynthian_engine)
# 
# zynthian_engine is the base class for the Zynthian Synth Engine
# 
# Copyright (C) 2015-2016 Fernando Moyano <jofemodo@zynthian.org>
#
#******************************************************************************
# 
# This program is free software; you can redistribute it and/or
# modify it under the terms of the GNU General Public License as
# published by the Free Software Foundation; either version 2 of
# the License, or any later version.
#
# This program is distributed in the hope that it will be useful,
# but WITHOUT ANY WARRANTY; without even the implied warranty of
# MERCHANTABILITY or FITNESS FOR A PARTICULAR PURPOSE. See the
# GNU General Public License for more details.
#
# For a full copy of the GNU General Public License see the LICENSE.txt file.
# 
#******************************************************************************

#import sys
import os
import re
import json
import liblo
import logging
import pexpect
from time import sleep
from string import Template
from collections import OrderedDict
from os.path import isfile, isdir, join

from . import zynthian_controller

#--------------------------------------------------------------------------------
# Basic Engine Class: Spawn a proccess & manage IPC communication using pexpect
#--------------------------------------------------------------------------------

class zynthian_basic_engine:

	# ---------------------------------------------------------------------------
	# Data dirs 
	# ---------------------------------------------------------------------------

	config_dir = os.environ.get('ZYNTHIAN_CONFIG_DIR',"/zynthian/config")
	data_dir = os.environ.get('ZYNTHIAN_DATA_DIR',"/zynthian/zynthian-data")
	my_data_dir = os.environ.get('ZYNTHIAN_MY_DATA_DIR',"/zynthian/zynthian-my-data")
	ex_data_dir = os.environ.get('ZYNTHIAN_EX_DATA_DIR',"/media/usb0")

	# ---------------------------------------------------------------------------
	# Initialization
	# ---------------------------------------------------------------------------

	def __init__(self, name=None, command=None, prompt=None, cwd=None):
		self.name = name
		self.layer_cb = None

		self.proc = None
		self.proc_timeout = 20
		self.proc_start_sleep = None
		self.command = command
		self.command_env = os.environ.copy()
		self.command_prompt = prompt
		self.command_cwd = cwd
		self.ignore_not_on_gui = False

	def __del__(self):
		self.stop()


	# ---------------------------------------------------------------------------
	# Subproccess Management & IPC
	# ---------------------------------------------------------------------------

	def start(self):
		if not self.proc:
			logging.info("Starting Engine {}".format(self.name))
			try:
				logging.debug("Command: {}".format(self.command))
				# Turns out that environment's PWD is not set automatically 
				# when cwd is specified for pexpect.spawn(), so do it here.
				if (self.command_cwd):
					self.command_env['PWD'] = self.command_cwd

				# Setting cwd is because we've set PWD above. Some engines doesn't
				# care about the process's cwd, but it is more consistent to set 
				# cwd when PWD has been set.
				self.proc = pexpect.spawn(self.command, timeout=self.proc_timeout, env=self.command_env, cwd=self.command_cwd)

				self.proc.delaybeforesend = 0

				output = self.proc_get_output()

				if self.proc_start_sleep:
					sleep(self.proc_start_sleep)

				return output

			except Exception as err:
				logging.error("Can't start engine {} => {}".format(self.name, err))


	def stop(self):
		if self.proc:
			try:
				logging.info("Stopping Engine " + self.name)
				self.proc.terminate()
				sleep(0.2)
				self.proc.terminate(True)
				self.proc = None
			except Exception as err:
				logging.error("Can't stop engine {} => {}".format(self.name, err))


	def proc_get_output(self):
		if self.command_prompt:
			self.proc.expect(self.command_prompt)
			return self.proc.before.decode()
		else:
			logging.warning("Command Prompt is not defined!")
			return None


	def proc_cmd(self, cmd):
		if self.proc:
			try:
				#logging.debug("proc command: "+cmd)
				self.proc.sendline(cmd)
				out=self.proc_get_output()
				#logging.debug("proc output:\n{}".format(out))
			except Exception as err:
				out=""
				logging.error("Can't exec engine command: {} => {}".format(cmd, err))
			return out


#------------------------------------------------------------------------------
# Synth Engine Base Class
#------------------------------------------------------------------------------

class zynthian_engine(zynthian_basic_engine):

	# ---------------------------------------------------------------------------
	# Default Controllers & Screens
	# ---------------------------------------------------------------------------

	# Standard MIDI Controllers
	_ctrls=[]

	# Controller Screens
	_ctrl_screens=[]

	# ---------------------------------------------------------------------------
	# Config variables
	# ---------------------------------------------------------------------------

	# ---------------------------------------------------------------------------
	# Initialization
	# ---------------------------------------------------------------------------

	def __init__(self, zyngui=None):
		super().__init__()

		self.zyngui = zyngui
		self.custom_gui_fpath = None

		self.type = "MIDI Synth"
		self.nickname = ""
		self.jackname = ""

		self.loading = 0
		self.layers = []

		self.options = {
			'clone': True,
			'note_range': True,
			'audio_capture': False,
			'audio_route': True,
			'midi_route': False,
			'midi_chan': True,
			'replace': True,
			'drop_pc': False,
			'layer_audio_out': True
		}

		self.osc_proto = liblo.UDP
		self.osc_target = None
		self.osc_target_port = None
		self.osc_server = None
		self.osc_server_port = None
		self.osc_server_url = None

		self.preset_favs = None
		self.preset_favs_fpath = None
		self.show_favs_bank = True

		self.learned_cc = [[None for c in range(128)] for chan in range(16)]
		self.learned_zctrls = {}


	def __del__(self):
		self.stop()


	def reset(self):
		#Reset Vars
		self.loading=0
		self.loading_snapshot=False
		#TODO: OSC, IPC, ...


	def config_remote_display(self):
		if 'ZYNTHIAN_X11_SSH' in os.environ and 'SSH_CLIENT' in os.environ and 'DISPLAY' in os.environ:
			return True
		elif os.system('systemctl -q is-active vncserver1'):
			return False
		else:
			self.command_env['DISPLAY'] = ':1'
			return True


	def get_next_jackname(self, jname, sanitize=False):
		try:
			# Jack, when listing ports, accepts regular expressions as the jack name.
			# So, for avoiding problems, jack names shouldn't contain regex characters.
			if sanitize:
				jname = re.sub("[\_]{2,}", "_", re.sub("[\s\'\*\(\)\[\]]", "_", jname))
			jname = self.zyngui.screens['layer'].get_next_jackname(jname)
		except Exception as e:
			logging.error(e)
			return "{}-00".format(jname)
		return jname


	# ---------------------------------------------------------------------------
	# Loading GUI signalization
	# ---------------------------------------------------------------------------

	def start_loading(self):
		self.loading = self.loading + 1
		if self.loading < 1: self.loading = 1
		if self.zyngui:
			self.zyngui.start_loading()

	def stop_loading(self):
		self.loading = self.loading - 1
		if self.loading<0: self.loading = 0
		if self.zyngui:
			self.zyngui.stop_loading()

	def reset_loading(self):
		self.loading = 0
		if self.zyngui:
			self.zyngui.stop_loading()

	# ---------------------------------------------------------------------------
	# Refresh Management
	# ---------------------------------------------------------------------------

	def refresh_all(self, refresh=True):
		for layer in self.layers:
			layer.refresh_flag = refresh


	def refresh(self):
		raise NotImplementedError


	# ---------------------------------------------------------------------------
	# OSC Management
	# ---------------------------------------------------------------------------

	def osc_init(self):
		if self.osc_server is None and self.osc_target_port:
			try:
				self.osc_target = liblo.Address('localhost', self.osc_target_port, self.osc_proto)
				logging.info("OSC target in port {}".format(self.osc_target_port))
				self.osc_server = liblo.ServerThread(None, self.osc_proto, reg_methods=False)
				#self.osc_server = liblo.Server(None, self.osc_proto, reg_methods=False)
				self.osc_server_port = self.osc_server.get_port()
				self.osc_server_url = liblo.Address('localhost', self.osc_server_port, self.osc_proto).get_url()
				logging.info("OSC server running in port {}".format(self.osc_server_port))
				self.osc_add_methods()
				self.osc_server.start()
			except liblo.AddressError as err:
				logging.error("OSC Server can't be started ({}). Running without OSC feedback.".format(err))


	def osc_end(self):
		if self.osc_server:
			try:
				self.osc_server.stop()
				self.osc_server = None
				logging.info("OSC server stopped")
			except Exception as err:
				logging.error("OSC server can't be stopped => {}".format(err))


	def osc_add_methods(self):
		if self.osc_server:
			self.osc_server.add_method(None, None, self.cb_osc_all)


	def cb_osc_all(self, path, args, types, src):
		logging.info("OSC MESSAGE '{}' from '{}'".format(path, src.url))
		for a, t in zip(args, types):
			logging.debug("argument of type '{}': {}".format(t, a))


	# ---------------------------------------------------------------------------
	# Subproccess Management & IPC
	# ---------------------------------------------------------------------------

	def start(self):
		self.osc_init()
		super().start()


	def stop(self):
		super().stop()
		self.osc_end()

	# ---------------------------------------------------------------------------
	# Generating list from different sources
	# ---------------------------------------------------------------------------

	@staticmethod
	def get_filelist(dpath, fext):
		res = []
		if isinstance(dpath, str): dpath = [('_', dpath)]
		fext = '.' + fext
		xlen = len(fext)
		i = 0
		for dpd in dpath:
			dp = dpd[1]
			dn = dpd[0]
			try:
				for f in sorted(os.listdir(dp)):
					if not f.startswith('.') and isfile(join(dp, f)) and f[-xlen:].lower() == fext:
						title = str.replace(f[:-xlen], '_', ' ')
						if dn != '_': title = dn + '/' + title
						#print("filelist => " + title)
						res.append([join(dp, f), i, title, dn, f])
						i = i + 1
			except Exception as e:
				#logging.warning("Can't access directory '{}' => {}".format(dp,e))
				pass

		return res


	@staticmethod
	def get_dirlist(dpath, exclude_empty=True):
		res = []
		if isinstance(dpath, str): dpath = [('_', dpath)]
		i = 0
		for dpd in dpath:
			dp = dpd[1]
			dn = dpd[0]
			try:
				for f in sorted(os.listdir(dp)):
					dpath = join(dp,f)
					if not os.path.isdir(dpath) or (exclude_empty and next(os.scandir(dpath), None) is None):
						continue
					if not f.startswith('.') and isdir(dpath):
						title, ext = os.path.splitext(f)
						title = str.replace(title, '_', ' ')
						if dn != '_': title = dn + '/' + title
						res.append([dpath, i, title, dn, f])
						i = i + 1
			except Exception as e:
				#logging.warning("Can't access directory '{}' => {}".format(dp,e))
				pass

		return res

	# ---------------------------------------------------------------------------
	# Layer Management
	# ---------------------------------------------------------------------------

	def add_layer(self, layer):
		self.layers.append(layer)
		layer.jackname = self.jackname


	def del_layer(self, layer):
		self.layers.remove(layer)
		layer.jackname = None


	def del_all_layers(self):
		for layer in self.layers:
			self.del_layer(layer)


	def get_name(self, layer):
		return self.name


	def get_path(self, layer):
		return self.name

	# ---------------------------------------------------------------------------
	# MIDI Channel Management
	# ---------------------------------------------------------------------------

	def set_midi_chan(self, layer):
		pass


	def get_active_midi_channels(self):
		chans = []
		for layer in self.layers:
			if layer.midi_chan is None:
				return None
			elif layer.midi_chan >= 0 and layer.midi_chan <= 15:
				chans.append(layer.midi_chan)
		return chans


	# ---------------------------------------------------------------------------
	# Bank Management
	# ---------------------------------------------------------------------------


	def get_bank_list(self, layer=None):
		logging.info('Getting Bank List for %s: NOT IMPLEMENTED!' % self.name)
		return []


	def set_bank(self, layer, bank):
		self.zyngui.zynmidi.set_midi_bank_msb(layer.get_midi_chan(), bank[1])
		return True


	# ---------------------------------------------------------------------------
	# Preset Management
	# ---------------------------------------------------------------------------

	def get_preset_list(self, bank):
		logging.info('Getting Preset List for %s: NOT IMPLEMENTED!', self.name)


	def set_preset(self, layer, preset, preload=False):
		if isinstance(preset[1], int):
			self.zyngui.zynmidi.set_midi_prg(layer.get_midi_chan(), preset[1])
		else:
			self.zyngui.zynmidi.set_midi_preset(layer.get_midi_chan(), preset[1][0], preset[1][1], preset[1][2])
		return True


	def cmp_presets(self, preset1, preset2):
		try:
			if preset1[1][0] == preset2[1][0] and preset1[1][1] == preset2[1][1] and preset1[1][2] == preset2[1][2]:
				return True
			else:
				return False
		except:
			return False


	def is_preset_user(self, preset):
		return isinstance(preset[0], str) and preset[0].startswith(self.my_data_dir)


	def preset_exists(self, bank_info, preset_name):
		logging.error("Not implemented!!!")


	# Implement in derived classes to enable features in GUI
	#def save_preset(self, bank_name, preset_name):
	#def delete_preset(self, bank_info, preset):
	#def rename_preset(self, bank_info, preset, new_name):

	# ---------------------------------------------------------------------------
	# Preset Favorites Management
	# ---------------------------------------------------------------------------

	def toggle_preset_fav(self, layer, preset):
		if self.preset_favs is None:
			self.load_preset_favs()

		try:
			del self.preset_favs[str(preset[0])]
			fav_status = False
		except:
			self.preset_favs[str(preset[0])] = [layer.bank_info, preset]
			fav_status = True

		try:
			with open(self.preset_favs_fpath, 'w') as f:
				json.dump(self.preset_favs, f)
		except Exception as e:
			logging.error("Can't save preset favorites! => {}".format(e))

		return fav_status


	def remove_preset_fav(self, preset):
		if self.preset_favs is None:
			self.load_preset_favs()
		try:
			del self.preset_favs[str(preset[0])]
			with open(self.preset_favs_fpath, 'w') as f:
				json.dump(self.preset_favs, f)
		except:
			pass # Don't care if preset not in favs


	def get_preset_favs(self, layer):
		if self.preset_favs is None:
			self.load_preset_favs()

		return self.preset_favs


	def is_preset_fav(self, preset):
		if self.preset_favs is None:
			self.load_preset_favs()

		#if str(preset[0]) in [str(item[1][0]) for item in self.preset_favs.values()]:
		if str(preset[0]) in self.preset_favs:
			return True
		else:
			return False


	def load_preset_favs(self):
		if self.nickname:
			fname = self.nickname.replace("/","_")
			self.preset_favs_fpath = self.my_data_dir + "/preset-favorites/" + fname + ".json"

			try:
				with open(self.preset_favs_fpath) as f:
					self.preset_favs = json.load(f, object_pairs_hook=OrderedDict)
			except:
				self.preset_favs = OrderedDict()

			#TODO: Remove invalid presets from favourite's list

		else:
			logging.warning("Can't load preset favorites until the engine have a nickname!")


	# ---------------------------------------------------------------------------
	# Controllers Management
	# ---------------------------------------------------------------------------

	def set_ctrl_update_cb(self, cb):
		self.layer_cb = cb


	# Get zynthian controllers dictionary:
	# + Default implementation uses a static controller definition array
	def get_controllers_dict(self, layer):
		midich = layer.get_midi_chan()
		zctrls = OrderedDict()

		if self._ctrls is not None:
			for ctrl in self._ctrls:
				options = {}

				#OSC control =>
				if isinstance(ctrl[1], str):
					#replace variables ...
					tpl = Template(ctrl[1])
					cc = tpl.safe_substitute(ch = midich)
					try:
						cc = tpl.safe_substitute(i = layer.part_i)
					except:
						pass
					#set osc_port option ...
					if self.osc_target_port > 0:
						options['osc_port'] = self.osc_target_port
					#debug message
					logging.debug('CONTROLLER %s OSC PATH => %s' % (ctrl[0],cc))
				#MIDI Control =>
				else:
					cc = ctrl[1]

				#Build controller depending on array length ...
				if len(ctrl) > 4:
					if isinstance(ctrl[4], str):
						zctrl = zynthian_controller(self, ctrl[4], ctrl[0])
					else:
						zctrl = zynthian_controller(self, ctrl[0])
						zctrl.graph_path = ctrl[4]
					zctrl.setup_controller(midich, cc, ctrl[2], ctrl[3])
				elif len(ctrl) > 3:
					zctrl = zynthian_controller(self, ctrl[0])
					zctrl.setup_controller(midich, cc, ctrl[2], ctrl[3])
				else:
					zctrl = zynthian_controller(self, ctrl[0])
					zctrl.setup_controller(midich, cc, ctrl[2])

				#Set controller extra options
				if len(options) > 0:
					zctrl.set_options(options)

				zctrls[zctrl.symbol] = zctrl
		return zctrls


	def get_ctrl_screen_name(self, gname, i):
		if i > 0:
			gname = "{}#{}".format(gname, i)
		return gname


	def generate_ctrl_screens(self, zctrl_dict):
		if self._ctrl_screens is None:
			self._ctrl_screens = []

<<<<<<< HEAD
		groups = {}
		for symbol, zctrl in zctrl_dict.items():
			if zctrl.not_on_gui:
				continue
			if zctrl.group_symbol not in groups:
				if zctrl.group_name:
					groups[zctrl.group_symbol] = zctrl.group_name
				else:
					groups[zctrl.group_symbol] = zctrl.group_symbol
			groups[None] = self.nickname

		for group in groups:
			ctrl_set = []
			c = 1
			for symbol, zctrl in zctrl_dict.items():
				if zctrl.not_on_gui:
					continue
				try:
					#logging.debug("CTRL {}".format(symbol))
					if group != zctrl.group_symbol:
						continue
					ctrl_set.append(symbol)
					if len(ctrl_set) >= 4:
						#logging.debug("ADDING CONTROLLER SCREEN {}#{}".format(self.nickname,c))
						self._ctrl_screens.append(["{}#{}".format(groups[group], c), ctrl_set])
						ctrl_set=[]
=======
		# Get zctrls by group
		zctrl_group = OrderedDict()
		for symbol, zctrl in zctrl_dict.items():
			gsymbol = zctrl.group_symbol
			if gsymbol not in zctrl_group:
				if zctrl.group_name:
					zctrl_group[gsymbol] = [zctrl.group_name, OrderedDict()]
				else:
					zctrl_group[gsymbol] = [zctrl.group_symbol, OrderedDict()]
			zctrl_group[gsymbol][1][symbol] = zctrl
		if None in zctrl_group:
			zctrl_group[None][0] = "Ctrls"

		for gsymbol, gdata in zctrl_group.items():
			ctrl_set = []
			gname = gdata[0]
			if len(gdata[1]) <= 4:
				c = 0
			else:
				c = 1
			for symbol, zctrl in gdata[1].items():
				try:
					if not self.ignore_not_on_gui and zctrl.not_on_gui:
						continue
					#logging.debug("CTRL {}".format(symbol))
					ctrl_set.append(symbol)
					if len(ctrl_set) >= 4:
						#logging.debug("ADDING CONTROLLER SCREEN {}".format(self.get_ctrl_screen_name(gname,c)))
						self._ctrl_screens.append([self.get_ctrl_screen_name(gname,c),ctrl_set])
						ctrl_set = []
>>>>>>> bca28704
						c = c + 1
				except Exception as err:
					logging.error("Generating Controller Screens => {}".format(err))

			if len(ctrl_set) >= 1:
<<<<<<< HEAD
				#logging.debug("ADDING CONTROLLER SCREEN #"+str(c))
				self._ctrl_screens.append(["{}#{}".format(groups[group], c), ctrl_set])
=======
				#logging.debug("ADDING CONTROLLER SCREEN {}",format(self.get_ctrl_screen_name(gname,c)))
				self._ctrl_screens.append([self.get_ctrl_screen_name(gname,c),ctrl_set])
>>>>>>> bca28704


	def send_controller_value(self, zctrl):
		raise Exception("NOT IMPLEMENTED!")


	#----------------------------------------------------------------------------
	# MIDI learning
	#----------------------------------------------------------------------------

	def init_midi_learn(self, zctrl):
		logging.info("Learning '{}' ({}) ...".format(zctrl.symbol, zctrl.get_path()))


	def midi_unlearn(self, zctrl):
		if zctrl.get_path() in self.learned_zctrls:
			#logging.info("Unlearning '{}' ...".format(zctrl.symbol))
			try:
				self.learned_cc[zctrl.midi_learn_chan][zctrl.midi_learn_cc] = None
				del self.learned_zctrls[zctrl.get_path()]
				return zctrl._unset_midi_learn()
			except Exception as e:
				logging.warning("Can't unlearn => {}".format(e))


	def set_midi_learn(self, zctrl ,chan, cc):
		try:
			# Clean implied CC bindings if any ...
			try:
				self.learned_cc[chan][cc].midi_unlearn()
			except:
				pass
			try:
				self.midi_unlearn(zctrl)
			except:
				pass

			# Add midi learning info
			self.learned_zctrls[zctrl.get_path()] = zctrl
			self.learned_cc[chan][cc] = zctrl
			return zctrl._set_midi_learn(chan, cc)
		except Exception as e:
			logging.error("Can't learn {} ({}) for CH{}#CC{} => {}".format(zctrl.symbol, zctrl.get_path(), chan, cc, e))


	def keep_midi_learn(self, zctrl):
		try:
			zpath = zctrl.get_path()
			old_zctrl = self.learned_zctrls[zpath]
			chan = old_zctrl.midi_learn_chan
			cc = old_zctrl.midi_learn_cc
			self.learned_zctrls[zpath] = zctrl
			self.learned_cc[chan][cc] = zctrl
			return zctrl._set_midi_learn(chan, cc)
		except:
			pass


	def refresh_midi_learn(self):
		logging.info("Refresh MIDI-learn ...")
		self.learned_cc = [[None for c in range(128)] for chan in range(16)]
		for zctrl in self.learned_zctrls.values():
			self.learned_cc[zctrl.midi_learn_chan][zctrl.midi_learn_cc] = zctrl


	def reset_midi_learn(self):
		logging.info("Reset MIDI-learn ...")
		self.learned_zctrls = {}
		self.learned_cc = [[None for c in range(128)] for chan in range(16)]


	def cb_midi_learn(self, zctrl, chan, cc):
		return self.set_midi_learn(zctrl, chan, cc)


	#----------------------------------------------------------------------------
	# MIDI CC processing
	#----------------------------------------------------------------------------

	def midi_control_change(self, chan, ccnum, val):
		if self.learned_cc[chan][ccnum]:
			self.learned_cc[chan][ccnum].midi_control_change(val)


	def midi_zctrl_change(self, zctrl, val):
		if val != zctrl.get_ctrl_midi_val():
			try:
				zctrl.midi_control_change(val)
			except Exception as e:
				logging.debug(e)


	# ---------------------------------------------------------------------------
	# Options and Extended Config
	# ---------------------------------------------------------------------------

	def get_options(self):
		return self.options


	def get_extended_config(self):
		return None


	def set_extended_config(self, xconfig):
		pass

	# ---------------------------------------------------------------------------
	# API methods
	# ---------------------------------------------------------------------------

	@classmethod
	def get_zynapi_methods(cls):
		return [f for f in dir(cls) if f.startswith('zynapi_')]
		#callable(f) and


	# Remove double spacing
	@classmethod
	def remove_double_spacing(cls, lines):
		double_line = []
		for index,line in enumerate(lines):
			if line.strip() == "" and index > 0 and lines[index - 1].strip() == "":
				double_line.append(index)
		double_line.sort(reverse=True)
		for line in double_line:
			del lines[line]


#******************************************************************************<|MERGE_RESOLUTION|>--- conflicted
+++ resolved
@@ -615,34 +615,6 @@
 		if self._ctrl_screens is None:
 			self._ctrl_screens = []
 
-<<<<<<< HEAD
-		groups = {}
-		for symbol, zctrl in zctrl_dict.items():
-			if zctrl.not_on_gui:
-				continue
-			if zctrl.group_symbol not in groups:
-				if zctrl.group_name:
-					groups[zctrl.group_symbol] = zctrl.group_name
-				else:
-					groups[zctrl.group_symbol] = zctrl.group_symbol
-			groups[None] = self.nickname
-
-		for group in groups:
-			ctrl_set = []
-			c = 1
-			for symbol, zctrl in zctrl_dict.items():
-				if zctrl.not_on_gui:
-					continue
-				try:
-					#logging.debug("CTRL {}".format(symbol))
-					if group != zctrl.group_symbol:
-						continue
-					ctrl_set.append(symbol)
-					if len(ctrl_set) >= 4:
-						#logging.debug("ADDING CONTROLLER SCREEN {}#{}".format(self.nickname,c))
-						self._ctrl_screens.append(["{}#{}".format(groups[group], c), ctrl_set])
-						ctrl_set=[]
-=======
 		# Get zctrls by group
 		zctrl_group = OrderedDict()
 		for symbol, zctrl in zctrl_dict.items():
@@ -673,19 +645,13 @@
 						#logging.debug("ADDING CONTROLLER SCREEN {}".format(self.get_ctrl_screen_name(gname,c)))
 						self._ctrl_screens.append([self.get_ctrl_screen_name(gname,c),ctrl_set])
 						ctrl_set = []
->>>>>>> bca28704
 						c = c + 1
 				except Exception as err:
 					logging.error("Generating Controller Screens => {}".format(err))
 
 			if len(ctrl_set) >= 1:
-<<<<<<< HEAD
-				#logging.debug("ADDING CONTROLLER SCREEN #"+str(c))
-				self._ctrl_screens.append(["{}#{}".format(groups[group], c), ctrl_set])
-=======
 				#logging.debug("ADDING CONTROLLER SCREEN {}",format(self.get_ctrl_screen_name(gname,c)))
 				self._ctrl_screens.append([self.get_ctrl_screen_name(gname,c),ctrl_set])
->>>>>>> bca28704
 
 
 	def send_controller_value(self, zctrl):
