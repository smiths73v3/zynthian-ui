--- conflicted
+++ resolved
@@ -605,19 +605,9 @@
                             logging.error(e)
 
                     else:
-<<<<<<< HEAD
-                        # Default pass sensors for x86_64 platforms until we get hwmon support
-                        if os.environ.get('ZYNTHIAN_KIT_VERSION') == "x86_64":
-                            self.status_overtemp = False
-                            self.status_undervoltage = False
-                        else:
-                            self.status_overtemp = True
-                            self.status_undervoltage = True
-=======
                         self.status_overtemp = False
                         self.status_undervoltage = False
 
->>>>>>> afe02701
                 else:
                     status_counter += 1
 
